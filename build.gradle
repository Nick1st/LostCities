buildscript {
    repositories {
        jcenter()
        maven {
            name = "forge"
            url = "http://files.minecraftforge.net/maven"
        }
        maven {
            name = "sonatype"
            url = "https://oss.sonatype.org/content/repositories/snapshots/"
        }
    }
    dependencies {
        classpath 'net.minecraftforge.gradle:ForgeGradle:2.3-SNAPSHOT'
    }
}

apply plugin: 'net.minecraftforge.gradle.forge'
apply plugin: 'maven'

repositories {
    maven { // The repo from which to get waila
        name "Mobius Repo"
        url "http://tehnut.info/maven"
        //url "http://mobiusstrip.eu/maven"
    }
    maven { // JEI
        url "http://dvs1.progwml6.com/files/maven"
    }
    maven {
        name 'OC Repo'
        url "http://maven.cil.li/"
    }
    maven { // TOP
        name 'tterrag maven'
        url "http://maven.tterrag.com/"
    }
    maven { // McJtyLib
        url "http://maven.k-4u.nl"
    }
    maven {
        name = "sonatype"
        url = "https://oss.sonatype.org/content/repositories/snapshots/"
    }
}

<<<<<<< HEAD
version = "1.12-0.0.6beta"
=======
version = "1.1x-0.0.7beta"
>>>>>>> 32d13717
def ENV = System.getenv()
if (ENV.DRONE_BUILD_NUMBER) {
    version += ".n" + ENV.DRONE_BUILD_NUMBER
}
group= "mcjty.lostcities" // http://maven.apache.org/guides/mini/guide-naming-conventions.html
archivesBaseName = "lostcities"

sourceCompatibility = 1.8
targetCompatibility = 1.8

minecraft {
    version = "1.12-14.21.0.2331"
    runDir = "run"
    //mappings = "snapshot_20161220"
    mappings = "snapshot_20170616"
    useDepAts = true
}

task deobfJar(type: Jar) {
    from sourceSets.main.output
    classifier = 'dev'
}

artifacts {
    archives sourceJar
    archives deobfJar
}


dependencies {
    deobfCompile "mezz.jei:jei_1.12:4.6.0.58"
    //deobfCompile "mcp.mobius.waila:Hwyla:1.8.10-B23_1.11:api"
    //deobfCompile "mcjty.theoneprobe:TheOneProbe:1.1x-1.4.7-57"
    //deobfCompile "team.chisel:Chisel:MC1.11.2-0.0.10.14"
    //deobfCompile "com.github.mcjty:compatlayer:1.11.2-0.2.6"
    //deobfCompile "com.github.mcjty:intwheel:1.1x-1.2.6"

    //compile "li.cil.oc:OpenComputers:MC1.7.10-1.5.+:api"
}

jar {
    manifest {
        attributes 'FMLAT': 'lostcities_at.cfg'
    }
}

processResources
{
    // this will ensure that this task is redone when the versions change.
    inputs.property "version", project.version
    inputs.property "mcversion", project.minecraft.version

    // replace stuff in mcmod.info, nothing else
    from(sourceSets.main.resources.srcDirs) {
        include 'mcmod.info'
                
        // replace version and mcversion
        expand 'version':project.version, 'mcversion':project.minecraft.version
    }
        
    // copy everything else, thats not the mcmod.info
    from(sourceSets.main.resources.srcDirs) {
        exclude 'mcmod.info'
    }
}<|MERGE_RESOLUTION|>--- conflicted
+++ resolved
@@ -11,7 +11,7 @@
         }
     }
     dependencies {
-        classpath 'net.minecraftforge.gradle:ForgeGradle:2.3-SNAPSHOT'
+        classpath 'net.minecraftforge.gradle:ForgeGradle:2.2-SNAPSHOT'
     }
 }
 
@@ -44,11 +44,8 @@
     }
 }
 
-<<<<<<< HEAD
+version = "1.1x-0.0.7beta"
 version = "1.12-0.0.6beta"
-=======
-version = "1.1x-0.0.7beta"
->>>>>>> 32d13717
 def ENV = System.getenv()
 if (ENV.DRONE_BUILD_NUMBER) {
     version += ".n" + ENV.DRONE_BUILD_NUMBER
