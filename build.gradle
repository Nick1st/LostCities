buildscript {
    repositories {
        jcenter()
        maven {
            name = "forge"
            url = "http://files.minecraftforge.net/maven"
        }
        maven {
            name = "sonatype"
            url = "https://oss.sonatype.org/content/repositories/snapshots/"
        }
    }
    dependencies {
        classpath 'net.minecraftforge.gradle:ForgeGradle:2.3-SNAPSHOT'
    }
}

apply plugin: 'net.minecraftforge.gradle.forge'
apply plugin: 'maven'

repositories {
    maven { // The repo from which to get waila
        name "Mobius Repo"
        url "http://tehnut.info/maven"
        //url "http://mobiusstrip.eu/maven"
    }
    maven { // JEI
        url "http://dvs1.progwml6.com/files/maven"
    }
    maven {
        name 'OC Repo'
        url "http://maven.cil.li/"
    }
    maven { // TOP
        name 'tterrag maven'
        url "http://maven.tterrag.com/"
    }
    maven { // McJtyLib
        url "http://maven.k-4u.nl"
    }
    maven {
        name = "sonatype"
        url = "https://oss.sonatype.org/content/repositories/snapshots/"
    }
}

<<<<<<< HEAD
version = "1.1x-0.0.6beta"
=======
version = "1.12-0.0.5beta"
>>>>>>> f7a047bc
def ENV = System.getenv()
if (ENV.DRONE_BUILD_NUMBER) {
    version += ".n" + ENV.DRONE_BUILD_NUMBER
}
group= "mcjty.lostcities" // http://maven.apache.org/guides/mini/guide-naming-conventions.html
archivesBaseName = "lostcities"

sourceCompatibility = 1.8
targetCompatibility = 1.8

minecraft {
    version = "1.12-14.21.0.2321"
    runDir = "run"
    mappings = "snapshot_20161220"
    //mappings = "snapshot_20170306"
    useDepAts = true
}

task deobfJar(type: Jar) {
    from sourceSets.main.output
    classifier = 'dev'
}

artifacts {
    archives sourceJar
    archives deobfJar
}


dependencies {
    deobfCompile "mezz.jei:jei_1.12:4.6.0.58"
    //deobfCompile "mcp.mobius.waila:Hwyla:1.8.10-B23_1.11:api"
    //deobfCompile "mcjty.theoneprobe:TheOneProbe:1.1x-1.4.7-57"
    //deobfCompile "team.chisel:Chisel:MC1.11.2-0.0.10.14"
    //deobfCompile "com.github.mcjty:compatlayer:1.11.2-0.2.6"
    //deobfCompile "com.github.mcjty:intwheel:1.1x-1.2.6"

    //compile "li.cil.oc:OpenComputers:MC1.7.10-1.5.+:api"
}

jar {
    manifest {
        attributes 'FMLAT': 'lostcities_at.cfg'
    }
}

processResources
{
    // this will ensure that this task is redone when the versions change.
    inputs.property "version", project.version
    inputs.property "mcversion", project.minecraft.version

    // replace stuff in mcmod.info, nothing else
    from(sourceSets.main.resources.srcDirs) {
        include 'mcmod.info'
                
        // replace version and mcversion
        expand 'version':project.version, 'mcversion':project.minecraft.version
    }
        
    // copy everything else, thats not the mcmod.info
    from(sourceSets.main.resources.srcDirs) {
        exclude 'mcmod.info'
    }
}<|MERGE_RESOLUTION|>--- conflicted
+++ resolved
@@ -44,11 +44,7 @@
     }
 }
 
-<<<<<<< HEAD
 version = "1.1x-0.0.6beta"
-=======
-version = "1.12-0.0.5beta"
->>>>>>> f7a047bc
 def ENV = System.getenv()
 if (ENV.DRONE_BUILD_NUMBER) {
     version += ".n" + ENV.DRONE_BUILD_NUMBER
