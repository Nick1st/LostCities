--- conflicted
+++ resolved
@@ -44,11 +44,7 @@
     }
 }
 
-<<<<<<< HEAD
-version = "1.12-0.0.8beta2"
-=======
 version = "1.1x-0.0.9beta"
->>>>>>> 3bdc51c9
 def ENV = System.getenv()
 if (ENV.DRONE_BUILD_NUMBER) {
     version += ".n" + ENV.DRONE_BUILD_NUMBER
@@ -60,10 +56,9 @@
 targetCompatibility = 1.8
 
 minecraft {
-    version = "1.12-14.21.0.2331"
+    version = "1.11.2-13.20.0.2282"
     runDir = "run"
-    //mappings = "snapshot_20161220"
-    mappings = "snapshot_20170616"
+    mappings = "snapshot_20170411"
     useDepAts = true
 }
 
