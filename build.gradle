buildscript {
    repositories {
        jcenter()
        maven {
            name = "forge"
            url = "http://files.minecraftforge.net/maven"
        }
        maven {
            name = "sonatype"
            url = "https://oss.sonatype.org/content/repositories/snapshots/"
        }
    }
    dependencies {
        classpath 'net.minecraftforge.gradle:ForgeGradle:2.3-SNAPSHOT'
    }
}

apply plugin: 'net.minecraftforge.gradle.forge'
apply plugin: 'maven'

repositories {
    maven { // The repo from which to get waila
        name "Mobius Repo"
        url "http://tehnut.info/maven"
        //url "http://mobiusstrip.eu/maven"
    }
    maven { // JEI
        url "http://dvs1.progwml6.com/files/maven"
    }
    maven {
        name 'OC Repo'
        url "http://maven.cil.li/"
    }
    maven { // TOP
        name 'tterrag maven'
        url "http://maven.tterrag.com/"
    }
    maven { // McJtyLib
        url "http://maven.k-4u.nl"
    }
    maven {
        name = "sonatype"
        url = "https://oss.sonatype.org/content/repositories/snapshots/"
    }
}

<<<<<<< HEAD
version = "1.12-1.0.0"
=======
version = "1.1x-1.0.1"
>>>>>>> 30bae778
def ENV = System.getenv()
if (ENV.DRONE_BUILD_NUMBER) {
    version += ".n" + ENV.DRONE_BUILD_NUMBER
}
group= "com.github.mcjty" // http://maven.apache.org/guides/mini/guide-naming-conventions.html
archivesBaseName = "lostcities"

sourceCompatibility = 1.8
targetCompatibility = 1.8

minecraft {
    version = "1.12.1-14.22.0.2447"
    runDir = "run"
    mappings = "snapshot_20170810"
    useDepAts = true
}

task deobfJar(type: Jar) {
    from sourceSets.main.output
    classifier = 'dev'
}

artifacts {
    archives sourceJar
    archives deobfJar
}


dependencies {
    deobfCompile "mezz.jei:jei_1.12:4.7.0.67"
    deobfCompile "mcjty.theoneprobe:TheOneProbe-1.12:1.12-1.4.10-4"
    deobfCompile "com.github.mcjty:intwheel:1.12-1.2.7"
    //deobfCompile "mcp.mobius.waila:Hwyla:1.8.10-B23_1.11:api"
    //deobfCompile "mcjty.theoneprobe:TheOneProbe:1.1x-1.4.7-57"
    //deobfCompile "team.chisel:Chisel:MC1.11.2-0.0.10.14"
    //deobfCompile "com.github.mcjty:compatlayer:1.11.2-0.2.6"
    //deobfCompile "com.github.mcjty:intwheel:1.1x-1.2.6"

    //compile "li.cil.oc:OpenComputers:MC1.7.10-1.5.+:api"
}

jar {
    manifest {
        attributes 'FMLAT': 'lostcities_at.cfg'
    }
}

processResources
{
    // this will ensure that this task is redone when the versions change.
    inputs.property "version", project.version
    inputs.property "mcversion", project.minecraft.version

    // replace stuff in mcmod.info, nothing else
    from(sourceSets.main.resources.srcDirs) {
        include 'mcmod.info'
                
        // replace version and mcversion
        expand 'version':project.version, 'mcversion':project.minecraft.version
    }
        
    // copy everything else, thats not the mcmod.info
    from(sourceSets.main.resources.srcDirs) {
        exclude 'mcmod.info'
    }
}

task("uploadJars", dependsOn: "reobf") {
    description = "uploads JARs"
    if (System.getenv("local_maven") != null) {
        apply plugin: 'maven'
        uploadArchives {
            repositories {
                mavenDeployer {
                    repository(url: "file://" + System.getenv("local_maven"))
                    pom {
                        groupId = project.group
                        version = project.version
                        artifactId = project.archivesBaseName
                        project {
                            name project.archivesBaseName
                            packaging 'jar'
                            description 'LostCities'
                            scm {
                                url 'https://github.com/McJty/LostCities'
                                connection 'scm:git:git@github.com:McJty/LostCities.git'
                                developerConnection 'scm:git:git@github.com:McJty/LostCities.git'
                            }
                            issueManagement {
                                system 'github'
                                url 'https://github.com/McJty/McJtyLib/issues'
                            }
                            licenses {
                                license {
                                    name 'MIT'
                                    distribution 'repo'
                                }
                            }
                            developers {
                                developer {
                                    id 'McJty'
                                    name 'McJty'
                                    roles { role 'developer' }
                                }
                            }
                        }
                    }
                }
            }
        }
    }
}<|MERGE_RESOLUTION|>--- conflicted
+++ resolved
@@ -44,11 +44,8 @@
     }
 }
 
-<<<<<<< HEAD
 version = "1.12-1.0.0"
-=======
 version = "1.1x-1.0.1"
->>>>>>> 30bae778
 def ENV = System.getenv()
 if (ENV.DRONE_BUILD_NUMBER) {
     version += ".n" + ENV.DRONE_BUILD_NUMBER
