package mcjty.lostcities;

import mcjty.lostcities.commands.CommandBuildPart;
import mcjty.lostcities.commands.CommandDebug;
import mcjty.lostcities.commands.CommandExportBuilding;
import mcjty.lostcities.commands.CommandExportPart;
import mcjty.lostcities.dimensions.world.lost.BiomeInfo;
import mcjty.lostcities.dimensions.world.lost.BuildingInfo;
import mcjty.lostcities.dimensions.world.lost.Highway;
import mcjty.lostcities.dimensions.world.lost.Railway;
import mcjty.lostcities.proxy.CommonProxy;
import net.minecraftforge.fml.common.Loader;
import net.minecraftforge.fml.common.Mod;
import net.minecraftforge.fml.common.SidedProxy;
import net.minecraftforge.fml.common.event.*;
import org.apache.logging.log4j.Logger;

@Mod(modid = LostCities.MODID, name="The Lost Cities",
        dependencies =
                        "after:forge@[" + LostCities.MIN_FORGE11_VER + ",)",
        version = LostCities.VERSION,
        acceptableRemoteVersions = "*")
public class LostCities {
    public static final String MODID = "lostcities";
<<<<<<< HEAD
    public static final String VERSION = "0.0.12beta";
=======
    public static final String VERSION = "0.0.13beta";
    public static final String MIN_FORGE10_VER = "12.18.1.2082";
>>>>>>> 72992fa9
    public static final String MIN_FORGE11_VER = "13.19.0.2176";

    @SidedProxy(clientSide="mcjty.lostcities.proxy.ClientProxy", serverSide="mcjty.lostcities.proxy.ServerProxy")
    public static CommonProxy proxy;

    @Mod.Instance("lostcities")
    public static LostCities instance;

    public static boolean chisel = false;
    public static boolean biomesoplenty = false;
    public static boolean atg = false;

    public static Logger logger;

    /**
     * Run before anything else. Read your config, create blocks, items, etc, and
     * register them with the GameRegistry.
     */
    @Mod.EventHandler
    public void preInit(FMLPreInitializationEvent e) {
        logger = e.getModLog();
        chisel = Loader.isModLoaded("chisel");
        biomesoplenty = Loader.isModLoaded("biomesoplenty") || Loader.isModLoaded("BiomesOPlenty");
//        atg = Loader.isModLoaded("atg"); // @todo
        this.proxy.preInit(e);
    }

    /**
     * Do your mod setup. Build whatever data structures you care about. Register recipes.
     */
    @Mod.EventHandler
    public void init(FMLInitializationEvent e) {
        this.proxy.init(e);
    }

    @Mod.EventHandler
    public void serverLoad(FMLServerStartingEvent event) {
        event.registerServerCommand(new CommandDebug());
        event.registerServerCommand(new CommandExportBuilding());
        event.registerServerCommand(new CommandExportPart());
        event.registerServerCommand(new CommandBuildPart());
        BuildingInfo.cleanCache();
        Highway.cleanCache();
        Railway.cleanCache();
        BiomeInfo.cleanCache();
    }

    @Mod.EventHandler
    public void serverStopped(FMLServerStoppedEvent event) {
        BuildingInfo.cleanCache();
        Highway.cleanCache();
        Railway.cleanCache();
        BiomeInfo.cleanCache();
    }

    /**
     * Handle interaction with other mods, complete your setup based on this.
     */
    @Mod.EventHandler
    public void postInit(FMLPostInitializationEvent e) {
        this.proxy.postInit(e);
    }
}<|MERGE_RESOLUTION|>--- conflicted
+++ resolved
@@ -22,12 +22,9 @@
         acceptableRemoteVersions = "*")
 public class LostCities {
     public static final String MODID = "lostcities";
-<<<<<<< HEAD
     public static final String VERSION = "0.0.12beta";
-=======
     public static final String VERSION = "0.0.13beta";
     public static final String MIN_FORGE10_VER = "12.18.1.2082";
->>>>>>> 72992fa9
     public static final String MIN_FORGE11_VER = "13.19.0.2176";
 
     @SidedProxy(clientSide="mcjty.lostcities.proxy.ClientProxy", serverSide="mcjty.lostcities.proxy.ServerProxy")
