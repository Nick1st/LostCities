package mcjty.lostcities;

import mcjty.lostcities.dimensions.world.lost.BuildingInfo;
import mcjty.lostcities.dimensions.world.lost.Highway;
import mcjty.lostcities.proxy.CommonProxy;
import net.minecraftforge.fml.common.Loader;
import net.minecraftforge.fml.common.Mod;
import net.minecraftforge.fml.common.SidedProxy;
import net.minecraftforge.fml.common.event.*;

@Mod(modid = LostCities.MODID, name="RFTools Dimensions",
        dependencies =
                        "after:forge@[" + LostCities.MIN_FORGE11_VER + ",)",
        version = LostCities.VERSION,
        acceptableRemoteVersions = "*")
public class LostCities {
    public static final String MODID = "lostcities";
<<<<<<< HEAD
    public static final String VERSION = "0.0.6beta";
    public static final String MIN_FORGE10_VER = "12.18.1.2082";
=======
    public static final String VERSION = "0.0.5beta";
>>>>>>> f7a047bc
    public static final String MIN_FORGE11_VER = "13.19.0.2176";

    @SidedProxy(clientSide="mcjty.lostcities.proxy.ClientProxy", serverSide="mcjty.lostcities.proxy.ServerProxy")
    public static CommonProxy proxy;

    @Mod.Instance("lostcities")
    public static LostCities instance;

    public static boolean chisel = false;
    public static boolean biomesoplenty = false;
    public static boolean atg = false;

    /**
     * Run before anything else. Read your config, create blocks, items, etc, and
     * register them with the GameRegistry.
     */
    @Mod.EventHandler
    public void preInit(FMLPreInitializationEvent e) {
        chisel = Loader.isModLoaded("chisel");
        biomesoplenty = Loader.isModLoaded("biomesoplenty") || Loader.isModLoaded("BiomesOPlenty");
<<<<<<< HEAD
//        atg = Loader.isModLoaded("atg"); // @todo
=======
//        atg = Loader.isModLoaded("atg"); @todo
>>>>>>> f7a047bc
        this.proxy.preInit(e);
    }

    /**
     * Do your mod setup. Build whatever data structures you care about. Register recipes.
     */
    @Mod.EventHandler
    public void init(FMLInitializationEvent e) {
        this.proxy.init(e);
    }

    @Mod.EventHandler
    public void serverLoad(FMLServerStartingEvent event) {
        event.registerServerCommand(new CommandDebug());
        event.registerServerCommand(new CommandSaveAssets());
        event.registerServerCommand(new CommandExport());
        BuildingInfo.cleanCache();
        Highway.cleanCache();
    }

    @Mod.EventHandler
    public void serverStopped(FMLServerStoppedEvent event) {
        BuildingInfo.cleanCache();
        Highway.cleanCache();
    }

    /**
     * Handle interaction with other mods, complete your setup based on this.
     */
    @Mod.EventHandler
    public void postInit(FMLPostInitializationEvent e) {
        this.proxy.postInit(e);
    }
}<|MERGE_RESOLUTION|>--- conflicted
+++ resolved
@@ -1,7 +1,5 @@
 package mcjty.lostcities;
 
-import mcjty.lostcities.dimensions.world.lost.BuildingInfo;
-import mcjty.lostcities.dimensions.world.lost.Highway;
 import mcjty.lostcities.proxy.CommonProxy;
 import net.minecraftforge.fml.common.Loader;
 import net.minecraftforge.fml.common.Mod;
@@ -15,12 +13,7 @@
         acceptableRemoteVersions = "*")
 public class LostCities {
     public static final String MODID = "lostcities";
-<<<<<<< HEAD
-    public static final String VERSION = "0.0.6beta";
-    public static final String MIN_FORGE10_VER = "12.18.1.2082";
-=======
     public static final String VERSION = "0.0.5beta";
->>>>>>> f7a047bc
     public static final String MIN_FORGE11_VER = "13.19.0.2176";
 
     @SidedProxy(clientSide="mcjty.lostcities.proxy.ClientProxy", serverSide="mcjty.lostcities.proxy.ServerProxy")
@@ -41,11 +34,7 @@
     public void preInit(FMLPreInitializationEvent e) {
         chisel = Loader.isModLoaded("chisel");
         biomesoplenty = Loader.isModLoaded("biomesoplenty") || Loader.isModLoaded("BiomesOPlenty");
-<<<<<<< HEAD
-//        atg = Loader.isModLoaded("atg"); // @todo
-=======
 //        atg = Loader.isModLoaded("atg"); @todo
->>>>>>> f7a047bc
         this.proxy.preInit(e);
     }
 
