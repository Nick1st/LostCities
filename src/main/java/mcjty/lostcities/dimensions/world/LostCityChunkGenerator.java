--- conflicted
+++ resolved
@@ -2,12 +2,6 @@
 
 import com.google.gson.JsonElement;
 import com.google.gson.JsonParser;
-<<<<<<< HEAD
-=======
-import mcjty.lib.compat.CompatChunkGenerator;
-import mcjty.lib.compat.CompatMapGenStructure;
-import mcjty.lostcities.api.IChunkPrimerFactory;
->>>>>>> 32d13717
 import mcjty.lostcities.config.LostCityConfiguration;
 import mcjty.lostcities.config.LostCityProfile;
 import mcjty.lostcities.dimensions.world.lost.BuildingInfo;
@@ -180,19 +174,7 @@
     }
 
     @Override
-<<<<<<< HEAD
-    public Chunk generateChunk(int chunkX, int chunkZ) {
-        if (otherGenerator != null) {
-            // For ATG, experimental
-            BuildingInfo info = BuildingInfo.getBuildingInfo(chunkX, chunkZ, this);
-            if (!info.isCity) {
-                return otherGenerator.generateChunk(chunkX, chunkZ);
-            }
-        }
-
-=======
     public Chunk provideChunk(int chunkX, int chunkZ) {
->>>>>>> 32d13717
         ChunkPrimer chunkprimer;
         ChunkCoord key = new ChunkCoord(chunkX, chunkZ);
         if (cachedPrimers.containsKey(key)) {
