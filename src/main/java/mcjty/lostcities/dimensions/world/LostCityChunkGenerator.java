--- conflicted
+++ resolved
@@ -1,5 +1,8 @@
 package mcjty.lostcities.dimensions.world;
 
+import mcjty.lib.compat.CompatChunkGenerator;
+import mcjty.lib.compat.CompatMapGenStructure;
+import mcjty.lib.tools.EntityTools;
 import mcjty.lostcities.api.*;
 import mcjty.lostcities.config.LostCityProfile;
 import mcjty.lostcities.dimensions.world.lost.BuildingInfo;
@@ -583,7 +586,6 @@
 
     @Nullable
     @Override
-<<<<<<< HEAD
     public BlockPos getNearestStructurePos(World worldIn, String structureName, BlockPos position, boolean findUnexplored) {
         if ("Stronghold".equals(structureName) && this.strongholdGenerator != null) {
             return this.strongholdGenerator.getNearestStructurePos(worldIn, position, findUnexplored);
@@ -598,19 +600,6 @@
         } else {
             return "Temple".equals(structureName) && this.scatteredFeatureGenerator != null ? this.scatteredFeatureGenerator.getNearestStructurePos(worldIn, position, findUnexplored) : null;
         }
-=======
-    public BlockPos clGetStrongholdGen(World worldIn, String structureName, BlockPos blockPos) {
-        return ("Stronghold".equals(structureName) && this.strongholdGenerator != null
-                ? CompatMapGenStructure.getClosestStrongholdPos(this.strongholdGenerator, worldIn, blockPos)
-                : ("Monument".equals(structureName) && this.oceanMonumentGenerator != null
-                ? CompatMapGenStructure.getClosestStrongholdPos(this.oceanMonumentGenerator, worldIn, blockPos)
-                : ("Village".equals(structureName) && this.villageGenerator != null
-                ? CompatMapGenStructure.getClosestStrongholdPos(this.villageGenerator, worldIn, blockPos)
-                : ("Mineshaft".equals(structureName) && this.mineshaftGenerator != null
-                ? CompatMapGenStructure.getClosestStrongholdPos(this.mineshaftGenerator, worldIn, blockPos)
-                : ("Temple".equals(structureName) && this.scatteredFeatureGenerator != null
-                ? CompatMapGenStructure.getClosestStrongholdPos(this.scatteredFeatureGenerator, worldIn, blockPos) : null)))));
->>>>>>> 40bd6f59
     }
 
     @Override
@@ -667,12 +656,10 @@
         }
     }
 
-<<<<<<< HEAD
-=======
+
     public boolean hasOceanMonument(int chunkX, int chunkZ) {
         return oceanMonumentGenerator instanceof LostStructureOceanMonument && ((LostStructureOceanMonument) oceanMonumentGenerator).hasStructure(worldObj, chunkX, chunkZ);
     }
->>>>>>> 40bd6f59
 
     @Override
     public ILostChunkInfo getChunkInfo(int chunkX, int chunkZ) {
