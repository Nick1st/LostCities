package mcjty.lostcities.dimensions.world;

import mcjty.lostcities.api.IChunkPrimerFactory;
import mcjty.lostcities.api.ILostChunkGenerator;
import mcjty.lostcities.api.ILostChunkInfo;
import mcjty.lostcities.config.LostCityProfile;
import mcjty.lostcities.dimensions.world.lost.BuildingInfo;
import mcjty.lostcities.dimensions.world.lost.cityassets.AssetRegistries;
import mcjty.lostcities.dimensions.world.lost.cityassets.WorldStyle;
import mcjty.lostcities.varia.ChunkCoord;
import net.minecraft.block.BlockChest;
import net.minecraft.block.BlockFalling;
import net.minecraft.block.BlockSapling;
import net.minecraft.block.BlockVine;
import net.minecraft.block.properties.PropertyBool;
import net.minecraft.block.state.IBlockState;
import net.minecraft.entity.EnumCreatureType;
import net.minecraft.init.Biomes;
import net.minecraft.init.Blocks;
import net.minecraft.nbt.NBTTagCompound;
import net.minecraft.tileentity.MobSpawnerBaseLogic;
import net.minecraft.tileentity.TileEntity;
import net.minecraft.tileentity.TileEntityChest;
import net.minecraft.tileentity.TileEntityMobSpawner;
import net.minecraft.util.EnumFacing;
import net.minecraft.util.ResourceLocation;
import net.minecraft.util.datafix.fixes.EntityId;
import net.minecraft.util.math.BlockPos;
import net.minecraft.util.math.ChunkPos;
import net.minecraft.world.World;
import net.minecraft.world.WorldEntitySpawner;
import net.minecraft.world.WorldType;
import net.minecraft.world.biome.Biome;
import net.minecraft.world.chunk.Chunk;
import net.minecraft.world.chunk.ChunkPrimer;
import net.minecraft.world.gen.ChunkGeneratorSettings;
import net.minecraft.world.gen.IChunkGenerator;
import net.minecraft.world.gen.MapGenBase;
import net.minecraft.world.gen.MapGenRavine;
import net.minecraft.world.gen.feature.WorldGenDungeons;
import net.minecraft.world.gen.feature.WorldGenLakes;
import net.minecraft.world.gen.structure.*;
import net.minecraft.world.storage.loot.LootTableList;
import net.minecraftforge.common.MinecraftForge;
import net.minecraftforge.event.terraingen.PopulateChunkEvent;
import net.minecraftforge.event.terraingen.TerrainGen;
import org.apache.commons.lang3.tuple.Pair;

import javax.annotation.Nullable;
import java.util.HashMap;
import java.util.List;
import java.util.Map;
import java.util.Random;
import java.util.*;

import static net.minecraftforge.event.terraingen.InitMapGenEvent.EventType.*;

public class LostCityChunkGenerator implements IChunkGenerator, ILostChunkGenerator {

    public LostCityProfile profile; // Current profile
    public WorldStyle worldStyle;

    public Random rand;
    public long seed;
    public int dimensionId;

    public World worldObj;
    public WorldType worldType;
    public final LostCitiesTerrainGenerator terrainGenerator;

    private ChunkGeneratorSettings settings = null;

    private Biome[] biomesForGeneration;

    private MapGenBase caveGenerator;

    // Sometimes we have to precalculate primers for a chunk before the
    // chunk is generated. In that case we cache them here so that when the
    // chunk is really generated it will find it and use that instead of
    // making that primer again
    // @todo, make this cache timed so that primers expire if they are not used quickly enough?
    private Map<ChunkCoord, ChunkPrimer> cachedPrimers = new HashMap<>();
    private Map<ChunkCoord, ChunkHeightmap> cachedHeightmaps = new HashMap<>();

    private MapGenStronghold strongholdGenerator = new MapGenStronghold();
    private StructureOceanMonument oceanMonumentGenerator = new StructureOceanMonument();
    private MapGenVillage villageGenerator = new MapGenVillage();
    private MapGenMineshaft mineshaftGenerator = new MapGenMineshaft();
    private MapGenScatteredFeature scatteredFeatureGenerator = new MapGenScatteredFeature();

    public ChunkGeneratorSettings getSettings() {
        if (settings == null) {
            ChunkGeneratorSettings.Factory factory = new ChunkGeneratorSettings.Factory();
            settings = factory.build();
        }
        return settings;
    }

    // Holds ravine generator
    private MapGenBase ravineGenerator = new MapGenRavine();

    public IChunkPrimerFactory otherGenerator = null;

    public LostCityChunkGenerator(World world, IChunkPrimerFactory otherGenerator) {
        this(world, world.getSeed());
        this.otherGenerator = otherGenerator;
    }

    public LostCityChunkGenerator(World world, long seed) {

        {
            caveGenerator = new LostGenCaves(this);
            caveGenerator = TerrainGen.getModdedMapGen(caveGenerator, CAVE);
            strongholdGenerator = (MapGenStronghold) TerrainGen.getModdedMapGen(strongholdGenerator, STRONGHOLD);

            villageGenerator = (MapGenVillage) TerrainGen.getModdedMapGen(villageGenerator, VILLAGE);
            mineshaftGenerator = (MapGenMineshaft) TerrainGen.getModdedMapGen(mineshaftGenerator, MINESHAFT);
            scatteredFeatureGenerator = (MapGenScatteredFeature) TerrainGen.getModdedMapGen(scatteredFeatureGenerator, SCATTERED_FEATURE);
            ravineGenerator = TerrainGen.getModdedMapGen(ravineGenerator, RAVINE);
            oceanMonumentGenerator = (StructureOceanMonument) TerrainGen.getModdedMapGen(oceanMonumentGenerator, OCEAN_MONUMENT);
        }

        dimensionId = world.provider.getDimension();
        profile = LostWorldType.getProfile(world);

        System.out.println("LostCityChunkGenerator.LostCityChunkGenerator: profile=" + profile.getName());
        worldStyle = AssetRegistries.WORLDSTYLES.get(profile.getWorldStyle());
        if (worldStyle == null) {
            throw new RuntimeException("Unknown worldstyle '" + profile.getWorldStyle() + "'!");
        }

        String generatorOptions = profile.GENERATOR_OPTIONS;
        if (generatorOptions != null && !generatorOptions.isEmpty()) {
            this.settings = ChunkGeneratorSettings.Factory.jsonToFactory(generatorOptions).build();
        }

        this.worldObj = world;

        this.worldType = world.getWorldInfo().getTerrainType();

        this.seed = seed;
        this.rand = new Random((seed + 516) * 314);

        int waterLevel = (byte) (profile.GROUNDLEVEL - profile.WATERLEVEL_OFFSET);
        world.setSeaLevel(waterLevel);

        terrainGenerator = new LostCitiesTerrainGenerator(this);
        terrainGenerator.setup(world);
    }

    public ChunkPrimer generatePrimer(int chunkX, int chunkZ) {
        this.rand.setSeed(chunkX * 341873128712L + chunkZ * 132897987541L);
        ChunkPrimer chunkprimer = new ChunkPrimer();

        if (otherGenerator != null) {
            // For ATG, experimental
            otherGenerator.fillChunk(chunkX, chunkZ, chunkprimer);
        } else {
            terrainGenerator.doCoreChunk(chunkX, chunkZ, chunkprimer);
        }
        return chunkprimer;
    }

    // Get a heightmap for a chunk. If needed calculate (and cache) a primer
    public ChunkHeightmap getHeightmap(int chunkX, int chunkZ) {
        ChunkCoord key = new ChunkCoord(worldObj.provider.getDimension(), chunkX, chunkZ);
        if (cachedHeightmaps.containsKey(key)) {
            return cachedHeightmaps.get(key);
        } else if (cachedPrimers.containsKey(key)) {
            ChunkHeightmap heightmap = new ChunkHeightmap(cachedPrimers.get(key));
            cachedHeightmaps.put(key, heightmap);
            return heightmap;
        } else {
            ChunkPrimer primer = generatePrimer(chunkX, chunkZ);
            cachedPrimers.put(key, primer);
            ChunkHeightmap heightmap = new ChunkHeightmap(cachedPrimers.get(key));
            cachedHeightmaps.put(key, heightmap);
            return heightmap;
        }
    }


<<<<<<< HEAD
=======

>>>>>>> 5fca8fdb
    @Override
    public Chunk generateChunk(int chunkX, int chunkZ) {
        LostCitiesTerrainGenerator.setupChars();
        boolean isCity = BuildingInfo.isCity(chunkX, chunkZ, this);

        ChunkPrimer chunkprimer;
        if (isCity) {
            chunkprimer = new ChunkPrimer();
        } else {
            ChunkCoord key = new ChunkCoord(worldObj.provider.getDimension(), chunkX, chunkZ);
            if (cachedPrimers.containsKey(key)) {
                // We calculated a primer earlier. Reuse it
                chunkprimer = cachedPrimers.get(key);
                cachedPrimers.remove(key);
            } else {
                chunkprimer = generatePrimer(chunkX, chunkZ);
            }
            // Calculate the chunk heightmap in case we need it later
            if (!cachedHeightmaps.containsKey(key)) {
                // We might need this later
                cachedHeightmaps.put(key, new ChunkHeightmap(chunkprimer));
            }
        }

        terrainGenerator.generate(chunkX, chunkZ, chunkprimer);

        this.biomesForGeneration = this.worldObj.getBiomeProvider().getBiomes(this.biomesForGeneration, chunkX * 16, chunkZ * 16, 16, 16);
        terrainGenerator.replaceBlocksForBiome(chunkX, chunkZ, chunkprimer, this.biomesForGeneration);

        if (profile.GENERATE_CAVES) {
            this.caveGenerator.generate(this.worldObj, chunkX, chunkZ, chunkprimer);
        }
        if (profile.GENERATE_RAVINES) {
            if (!profile.PREVENT_LAKES_RAVINES_IN_CITIES || !isCity) {
                this.ravineGenerator.generate(this.worldObj, chunkX, chunkZ, chunkprimer);
            }
        }

        if (profile.GENERATE_MINESHAFTS) {
            this.mineshaftGenerator.generate(this.worldObj, chunkX, chunkZ, chunkprimer);
        }

        if (profile.GENERATE_VILLAGES) {
            if (profile.PREVENT_VILLAGES_IN_CITIES) {
                if (!isCity) {
                    this.villageGenerator.generate(this.worldObj, chunkX, chunkZ, chunkprimer);
                }
            } else {
                this.villageGenerator.generate(this.worldObj, chunkX, chunkZ, chunkprimer);
            }
        }

        if (profile.GENERATE_STRONGHOLDS) {
            this.strongholdGenerator.generate(this.worldObj, chunkX, chunkZ, chunkprimer);
        }

        if (profile.GENERATE_SCATTERED) {
            this.scatteredFeatureGenerator.generate(this.worldObj, chunkX, chunkZ, chunkprimer);
        }

        if (profile.GENERATE_OCEANMONUMENTS) {
            this.oceanMonumentGenerator.generate(this.worldObj, chunkX, chunkZ, chunkprimer);
        }

        Chunk chunk = new Chunk(this.worldObj, chunkprimer, chunkX, chunkZ);
        byte[] abyte = chunk.getBiomeArray();

        for (int i = 0; i < abyte.length; ++i) {
            abyte[i] = (byte) Biome.getIdForBiome(this.biomesForGeneration[i]);
        }

        chunk.generateSkylightMap();

        return chunk;
    }

    private void generateTrees(Random random, int chunkX, int chunkZ, World world, LostCityChunkGenerator provider) {
        BuildingInfo info = BuildingInfo.getBuildingInfo(chunkX, chunkZ, provider);
        for (BlockPos pos : info.getSaplingTodo()) {
            IBlockState state = world.getBlockState(pos);
            if (state.getBlock() == Blocks.SAPLING) {
                ((BlockSapling)Blocks.SAPLING).generateTree(world, pos, state, random);
            }
        }
        info.clearSaplingTodo();
    }

    private void generateVines(Random random, int chunkX, int chunkZ, World world, LostCityChunkGenerator provider) {
        int cx = chunkX * 16;
        int cz = chunkZ * 16;
        BuildingInfo info = BuildingInfo.getBuildingInfo(chunkX, chunkZ, provider);

        if (info.hasBuilding) {
            BuildingInfo adjacent = info.getXmax();
            int bottom = Math.max(adjacent.getCityGroundLevel() + 3, adjacent.hasBuilding ? adjacent.getMaxHeight() : (adjacent.getCityGroundLevel() + 3));
            for (int z = 0; z < 15; z++) {
                for (int y = bottom; y < (info.getMaxHeight()); y++) {
                    if (random.nextFloat() < provider.profile.VINE_CHANCE) {
                        createVineStrip(random, world, bottom, BlockVine.WEST, new BlockPos(cx + 16, y, cz + z), new BlockPos(cx + 15, y, cz + z));
                    }
                }
            }
        }
        if (info.getXmax().hasBuilding) {
            BuildingInfo adjacent = info.getXmax();
            int bottom = Math.max(info.getCityGroundLevel() + 3, info.hasBuilding ? info.getMaxHeight() : (info.getCityGroundLevel() + 3));
            for (int z = 0; z < 15; z++) {
                for (int y = bottom; y < (adjacent.getMaxHeight()); y++) {
                    if (random.nextFloat() < provider.profile.VINE_CHANCE) {
                        createVineStrip(random, world, bottom, BlockVine.EAST, new BlockPos(cx + 15, y, cz + z), new BlockPos(cx + 16, y, cz + z));
                    }
                }
            }
        }

        if (info.hasBuilding) {
            BuildingInfo adjacent = info.getZmax();
            int bottom = Math.max(adjacent.getCityGroundLevel() + 3, adjacent.hasBuilding ? adjacent.getMaxHeight() : (adjacent.getCityGroundLevel() + 3));
            for (int x = 0; x < 15; x++) {
                for (int y = bottom; y < (info.getMaxHeight()); y++) {
                    if (random.nextFloat() < provider.profile.VINE_CHANCE) {
                        createVineStrip(random, world, bottom, BlockVine.NORTH, new BlockPos(cx + x, y, cz + 16), new BlockPos(cx + x, y, cz + 15));
                    }
                }
            }
        }
        if (info.getZmax().hasBuilding) {
            BuildingInfo adjacent = info.getZmax();
            int bottom = Math.max(info.getCityGroundLevel() + 3, info.hasBuilding ? info.getMaxHeight() : (info.getCityGroundLevel() + 3));
            for (int x = 0; x < 15; x++) {
                for (int y = bottom; y < (adjacent.getMaxHeight()); y++) {
                    if (random.nextFloat() < provider.profile.VINE_CHANCE) {
                        createVineStrip(random, world, bottom, BlockVine.SOUTH, new BlockPos(cx + x, y, cz + 15), new BlockPos(cx + x, y, cz + 16));
                    }
                }
            }
        }
    }

    private void createVineStrip(Random random, World world, int bottom, PropertyBool direction, BlockPos pos, BlockPos vineHolderPos) {
        if (world.isAirBlock(vineHolderPos)) {
            return;
        }
        if (!world.isAirBlock(pos)) {
            return;
        }
        world.setBlockState(pos, Blocks.VINE.getDefaultState().withProperty(direction, true));
        pos = pos.down();
        while (pos.getY() >= bottom && random.nextFloat() < .8f) {
            if (!world.isAirBlock(pos)) {
                return;
            }
            world.setBlockState(pos, Blocks.VINE.getDefaultState().withProperty(direction, true));
            pos = pos.down();
        }
    }

    private static final EntityId FIXER = new EntityId();

    public static String fixEntityId(String id) {
        NBTTagCompound nbt = new NBTTagCompound();
        nbt.setString("id", id);
        nbt = FIXER.fixTagCompound(nbt);
        return nbt.getString("id");
    }


    private void generateLootSpawners(Random random, int chunkX, int chunkZ, World world, LostCityChunkGenerator chunkGenerator) {
        BuildingInfo info = BuildingInfo.getBuildingInfo(chunkX, chunkZ, chunkGenerator);

        for (Pair<BlockPos, String> pair : info.getMobSpawnerTodo()) {
            BlockPos pos = pair.getKey();
            // Double check that it is still a spawner (could be destroyed by explosion)
            if (world.getBlockState(pos).getBlock() == Blocks.MOB_SPAWNER) {
                TileEntity tileentity = world.getTileEntity(pos);
                if (tileentity instanceof TileEntityMobSpawner) {
                    TileEntityMobSpawner spawner = (TileEntityMobSpawner) tileentity;
                    String id = pair.getValue();
                    String fixedId = fixEntityId(id);
                    MobSpawnerBaseLogic mobspawnerbaselogic = spawner.getSpawnerBaseLogic();
                    mobspawnerbaselogic.setEntityId(new ResourceLocation(id));
                    spawner.markDirty();
                }
            }
        }
        info.clearMobSpawnerTodo();


        for (Pair<BlockPos, String> pair : info.getChestTodo()) {
            BlockPos pos = pair.getKey();
            // Double check that it is still a chest (could be destroyed by explosion)
            IBlockState state = world.getBlockState(pos);
            if (state.getBlock() == Blocks.CHEST) {
                if (chunkGenerator.profile.GENERATE_LOOT) {
                    createLootChest(random, world, pos, pair.getRight());
                }
            }
        }
        info.clearChestTodo();


        for (BlockPos pos : info.getGenericTodo()) {
            IBlockState state = world.getBlockState(pos);
            if (state.getBlock() == Blocks.GLOWSTONE) {
                world.setBlockState(pos, state, 3);
            }
        }
        info.clearGenericTodo();
    }


    private void createLootChest(Random random, World world, BlockPos pos, String lootTable) {
        world.setBlockState(pos, Blocks.CHEST.getDefaultState().withProperty(BlockChest.FACING, EnumFacing.SOUTH));
        TileEntity tileentity = world.getTileEntity(pos);
        if (tileentity instanceof TileEntityChest) {
            if (lootTable != null) {
                ((TileEntityChest) tileentity).setLootTable(new ResourceLocation(lootTable), random.nextLong());
            } else {
                switch (random.nextInt(30)) {
                    case 0:
                        ((TileEntityChest) tileentity).setLootTable(LootTableList.CHESTS_DESERT_PYRAMID, random.nextLong());
                        break;
                    case 1:
                        ((TileEntityChest) tileentity).setLootTable(LootTableList.CHESTS_JUNGLE_TEMPLE, random.nextLong());
                        break;
                    case 2:
                        ((TileEntityChest) tileentity).setLootTable(LootTableList.CHESTS_VILLAGE_BLACKSMITH, random.nextLong());
                        break;
                    case 3:
                        ((TileEntityChest) tileentity).setLootTable(LootTableList.CHESTS_ABANDONED_MINESHAFT, random.nextLong());
                        break;
                    case 4:
                        ((TileEntityChest) tileentity).setLootTable(LootTableList.CHESTS_NETHER_BRIDGE, random.nextLong());
                        break;
                    default:
                        ((TileEntityChest) tileentity).setLootTable(LootTableList.CHESTS_SIMPLE_DUNGEON, random.nextLong());
                        break;
                }
            }
        }
    }


    @Override
    public void populate(int chunkX, int chunkZ) {
        BlockFalling.fallInstantly = true;
        int x = chunkX * 16;
        int z = chunkZ * 16;
        World w = this.worldObj;
        Biome Biome = w.getBiomeForCoordsBody(new BlockPos(x + 16, 0, z + 16));
        this.rand.setSeed(w.getSeed());
        long i1 = this.rand.nextLong() / 2L * 2L + 1L;
        long j1 = this.rand.nextLong() / 2L * 2L + 1L;
        this.rand.setSeed(chunkX * i1 + chunkZ * j1 ^ w.getSeed());
        boolean flag = false;

        MinecraftForge.EVENT_BUS.post(new PopulateChunkEvent.Pre(this, w, rand, chunkX, chunkZ, flag));

        ChunkPos cp = new ChunkPos(chunkX, chunkZ);

        if (profile.GENERATE_MINESHAFTS) {
            this.mineshaftGenerator.generateStructure(w, this.rand, cp);
        }
        if (profile.GENERATE_VILLAGES) {
            if (profile.PREVENT_VILLAGES_IN_CITIES) {
                if (!BuildingInfo.isCity(chunkX, chunkZ, this)) {
                    flag = this.villageGenerator.generateStructure(w, this.rand, cp);
                }
            } else {
                flag = this.villageGenerator.generateStructure(w, this.rand, cp);
            }
        }
        if (profile.GENERATE_STRONGHOLDS) {
            this.strongholdGenerator.generateStructure(w, this.rand, cp);
        }
        if (profile.GENERATE_SCATTERED) {
            this.scatteredFeatureGenerator.generateStructure(w, this.rand, cp);
        }
        if (profile.GENERATE_OCEANMONUMENTS) {
            this.oceanMonumentGenerator.generateStructure(w, this.rand, cp);
        }

        int k1;
        int l1;
        int i2;

        if (profile.GENERATE_LAKES) {
            boolean isCity = BuildingInfo.isCity(chunkX, chunkZ, this);
            if (!profile.PREVENT_LAKES_RAVINES_IN_CITIES || !isCity) {
                if (Biome != Biomes.DESERT && Biome != Biomes.DESERT_HILLS && !flag && this.rand.nextInt(4) == 0
                        && TerrainGen.populate(this, w, rand, chunkX, chunkZ, flag, PopulateChunkEvent.Populate.EventType.LAKE)) {
                    k1 = x + this.rand.nextInt(16) + 8;
                    l1 = this.rand.nextInt(256);
                    i2 = z + this.rand.nextInt(16) + 8;
                    (new WorldGenLakes(Blocks.WATER)).generate(w, this.rand, new BlockPos(k1, l1, i2));
                }

                if (TerrainGen.populate(this, w, rand, chunkX, chunkZ, flag, PopulateChunkEvent.Populate.EventType.LAVA) && !flag && this.rand.nextInt(8) == 0) {
                    k1 = x + this.rand.nextInt(16) + 8;
                    l1 = this.rand.nextInt(this.rand.nextInt(248) + 8);
                    i2 = z + this.rand.nextInt(16) + 8;

                    if (l1 < (profile.GROUNDLEVEL - profile.WATERLEVEL_OFFSET) || this.rand.nextInt(10) == 0) {
                        (new WorldGenLakes(Blocks.LAVA)).generate(w, this.rand, new BlockPos(k1, l1, i2));
                    }
                }
            }
        }

        boolean doGen = false;
        if (profile.GENERATE_DUNGEONS) {
            doGen = TerrainGen.populate(this, w, rand, chunkX, chunkZ, flag, PopulateChunkEvent.Populate.EventType.DUNGEON);
            for (k1 = 0; doGen && k1 < 8; ++k1) {
                l1 = x + this.rand.nextInt(16) + 8;
                i2 = this.rand.nextInt(256);
                int j2 = z + this.rand.nextInt(16) + 8;
                (new WorldGenDungeons()).generate(w, this.rand, new BlockPos(l1, i2, j2));
            }
        }

        BlockPos pos = new BlockPos(x, 0, z);
        Biome.decorate(w, this.rand, pos);

        if (TerrainGen.populate(this, w, rand, chunkX, chunkZ, flag, PopulateChunkEvent.Populate.EventType.ANIMALS)) {
            WorldEntitySpawner.performWorldGenSpawning(w, Biome, x + 8, z + 8, 16, 16, this.rand);
        }
        x += 8;
        z += 8;

        doGen = TerrainGen.populate(this, w, rand, chunkX, chunkZ, flag, PopulateChunkEvent.Populate.EventType.ICE);
        for (k1 = 0; doGen && k1 < 16; ++k1) {
            for (l1 = 0; l1 < 16; ++l1) {
                i2 = w.getPrecipitationHeight(new BlockPos(x + k1, 0, z + l1)).getY();

                if (w.canBlockFreeze(new BlockPos(k1 + x, i2 - 1, l1 + z), false)) {
                    w.setBlockState(new BlockPos(k1 + x, i2 - 1, l1 + z), Blocks.ICE.getDefaultState(), 2);
                }

                if (w.canSnowAt(new BlockPos(k1 + x, i2, l1 + z), true)) {
                    w.setBlockState(new BlockPos(k1 + x, i2, l1 + z), Blocks.SNOW_LAYER.getDefaultState(), 2);
                }
            }
        }

        generateTrees(rand, chunkX, chunkZ, w, this);
        generateVines(rand, chunkX, chunkZ, w, this);
        generateLootSpawners(rand, chunkX, chunkZ, w, this);

        MinecraftForge.EVENT_BUS.post(new PopulateChunkEvent.Post(this, w, rand, chunkX, chunkZ, flag));

        BlockFalling.fallInstantly = false;
    }

    @Override
    public boolean generateStructures(Chunk chunkIn, int x, int z) {
        boolean flag = false;

        if (profile.GENERATE_OCEANMONUMENTS) {
            if (chunkIn.getInhabitedTime() < 3600L) {
                flag |= this.oceanMonumentGenerator.generateStructure(this.worldObj, this.rand, new ChunkPos(x, z));
            }
        }

        return flag;
    }

    @Override
    public List<Biome.SpawnListEntry> getPossibleCreatures(EnumCreatureType creatureType, BlockPos pos) {
        return getDefaultCreatures(creatureType, pos);
    }

    private List getDefaultCreatures(EnumCreatureType creatureType, BlockPos pos) {
        Biome Biome = this.worldObj.getBiomeForCoordsBody(pos);
        if (creatureType == EnumCreatureType.MONSTER) {
            if (profile.GENERATE_SCATTERED) {
                if (this.scatteredFeatureGenerator.isInsideStructure(pos)) {
                    return this.scatteredFeatureGenerator.getScatteredFeatureSpawnList();
                }
            }
            if (profile.GENERATE_OCEANMONUMENTS) {
                if (this.oceanMonumentGenerator.isPositionInStructure(this.worldObj, pos)) {
                    return this.oceanMonumentGenerator.getScatteredFeatureSpawnList();
                }
            }
        }

        return Biome.getSpawnableList(creatureType);
    }

    @Nullable
    @Override
    public BlockPos getNearestStructurePos(World worldIn, String structureName, BlockPos position, boolean findUnexplored) {
        if ("Stronghold".equals(structureName) && this.strongholdGenerator != null) {
            return this.strongholdGenerator.getNearestStructurePos(worldIn, position, findUnexplored);
        } else if ("Monument".equals(structureName) && this.oceanMonumentGenerator != null) {
            return this.oceanMonumentGenerator.getNearestStructurePos(worldIn, position, findUnexplored);
        } else if ("Village".equals(structureName) && this.villageGenerator != null) {
            return this.villageGenerator.getNearestStructurePos(worldIn, position, findUnexplored);
        } else if ("Mineshaft".equals(structureName) && this.mineshaftGenerator != null) {
            return this.mineshaftGenerator.getNearestStructurePos(worldIn, position, findUnexplored);
        } else {
            return "Temple".equals(structureName) && this.scatteredFeatureGenerator != null ? this.scatteredFeatureGenerator.getNearestStructurePos(worldIn, position, findUnexplored) : null;
        }
    }

    @Override
    public void recreateStructures(Chunk chunkIn, int x, int z) {
        if (profile.GENERATE_MINESHAFTS) {
            this.mineshaftGenerator.generate(this.worldObj, x, z, null);
        }

        if (profile.GENERATE_VILLAGES) {
            if (profile.PREVENT_VILLAGES_IN_CITIES) {
                if (!BuildingInfo.isCity(x, z, this)) {
                    this.villageGenerator.generate(this.worldObj, x, z, null);
                }
            } else {
                this.villageGenerator.generate(this.worldObj, x, z, null);
            }
        }

        if (profile.GENERATE_STRONGHOLDS) {
            this.strongholdGenerator.generate(this.worldObj, x, z, null);
        }

        if (profile.GENERATE_SCATTERED) {
            this.scatteredFeatureGenerator.generate(this.worldObj, x, z, null);
        }

        if (profile.GENERATE_OCEANMONUMENTS) {
            this.oceanMonumentGenerator.generate(this.worldObj, x, z, null);
        }
    }

    @Override
    public boolean isInsideStructure(World p_193414_1_, String p_193414_2_, BlockPos p_193414_3_) {
        if ("Stronghold".equals(p_193414_2_) && this.strongholdGenerator != null) {
            return this.strongholdGenerator.isInsideStructure(p_193414_3_);
//        } else if ("Mansion".equals(p_193414_2_) && this.woodlandMansionGenerator != null) {
//            return this.woodlandMansionGenerator.isInsideStructure(p_193414_3_);
        } else if ("Monument".equals(p_193414_2_) && this.oceanMonumentGenerator != null) {
            return this.oceanMonumentGenerator.isInsideStructure(p_193414_3_);
        } else if ("Village".equals(p_193414_2_) && this.villageGenerator != null) {
            return this.villageGenerator.isInsideStructure(p_193414_3_);
        } else if ("Mineshaft".equals(p_193414_2_) && this.mineshaftGenerator != null) {
            return this.mineshaftGenerator.isInsideStructure(p_193414_3_);
        } else {
            return "Temple".equals(p_193414_2_) && this.scatteredFeatureGenerator != null ? this.scatteredFeatureGenerator.isInsideStructure(p_193414_3_) : false;
        }
    }


    @Override
    public ILostChunkInfo getChunkInfo(int chunkX, int chunkZ) {
        return BuildingInfo.getBuildingInfo(chunkX, chunkZ, this);
    }

    @Override
    public int getRealHeight(int level) {
        return profile.GROUNDLEVEL + level * 6;
    }
}<|MERGE_RESOLUTION|>--- conflicted
+++ resolved
@@ -180,10 +180,7 @@
     }
 
 
-<<<<<<< HEAD
-=======
-
->>>>>>> 5fca8fdb
+
     @Override
     public Chunk generateChunk(int chunkX, int chunkZ) {
         LostCitiesTerrainGenerator.setupChars();
