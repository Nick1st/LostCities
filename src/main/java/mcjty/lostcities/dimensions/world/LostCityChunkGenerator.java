package mcjty.lostcities.dimensions.world;

import mcjty.lostcities.api.IChunkPrimerFactory;
import mcjty.lostcities.api.ILostChunkGenerator;
import mcjty.lostcities.api.ILostChunkInfo;
import mcjty.lostcities.config.LostCityProfile;
import mcjty.lostcities.dimensions.world.lost.BuildingInfo;
import mcjty.lostcities.dimensions.world.lost.DamageArea;
import mcjty.lostcities.dimensions.world.lost.cityassets.AssetRegistries;
import mcjty.lostcities.dimensions.world.lost.cityassets.WorldStyle;
import mcjty.lostcities.varia.ChunkCoord;
import net.minecraft.block.BlockFalling;
import net.minecraft.entity.EnumCreatureType;
import net.minecraft.init.Biomes;
import net.minecraft.init.Blocks;
import net.minecraft.util.math.BlockPos;
import net.minecraft.util.math.ChunkPos;
import net.minecraft.world.World;
import net.minecraft.world.WorldEntitySpawner;
import net.minecraft.world.WorldType;
import net.minecraft.world.biome.Biome;
import net.minecraft.world.chunk.Chunk;
import net.minecraft.world.chunk.ChunkPrimer;
import net.minecraft.world.gen.*;
import net.minecraft.world.gen.feature.WorldGenDungeons;
import net.minecraft.world.gen.feature.WorldGenLakes;
import net.minecraft.world.gen.structure.*;
import net.minecraftforge.common.MinecraftForge;
import net.minecraftforge.event.terraingen.PopulateChunkEvent;
import net.minecraftforge.event.terraingen.TerrainGen;

import javax.annotation.Nullable;
import java.util.HashMap;
import java.util.List;
import java.util.Map;
import java.util.Random;

import static net.minecraftforge.event.terraingen.InitMapGenEvent.EventType.*;

<<<<<<< HEAD
public class LostCityChunkGenerator implements IChunkGenerator {
=======
public class LostCityChunkGenerator implements CompatChunkGenerator, ILostChunkGenerator {
>>>>>>> 18e39e9e

    public LostCityProfile profile; // Current profile
    public WorldStyle worldStyle;

    public Random rand;
    public long seed;
    public int dimensionId;

    public World worldObj;
    public WorldType worldType;
    public final LostCitiesTerrainGenerator terrainGenerator;

    private ChunkGeneratorSettings settings = null;

    public Biome[] biomesForGeneration;

    private MapGenBase caveGenerator = new MapGenCaves();

    // Sometimes we have to precalculate primers for a chunk before the
    // chunk is generated. In that case we cache them here so that when the
    // chunk is really generated it will find it and use that instead of
    // making that primer again
    // @todo, make this cache timed so that primers expire if they are not used quickly enough?
    private Map<ChunkCoord, ChunkPrimer> cachedPrimers = new HashMap<>();
    private Map<ChunkCoord, ChunkHeightmap> cachedHeightmaps = new HashMap<>();

    private MapGenStronghold strongholdGenerator = new MapGenStronghold();
    private StructureOceanMonument oceanMonumentGenerator = new StructureOceanMonument();
    private MapGenVillage villageGenerator = new MapGenVillage();
    private MapGenMineshaft mineshaftGenerator = new MapGenMineshaft();
    private MapGenScatteredFeature scatteredFeatureGenerator = new MapGenScatteredFeature();

    public ChunkGeneratorSettings getSettings() {
        if (settings == null) {
            ChunkGeneratorSettings.Factory factory = new ChunkGeneratorSettings.Factory();
            settings = factory.build();
        }
        return settings;
    }

    // Holds ravine generator
    private MapGenBase ravineGenerator = new MapGenRavine();

    public IChunkPrimerFactory otherGenerator = null;

    public LostCityChunkGenerator(World world, IChunkPrimerFactory otherGenerator) {
        this(world, world.getSeed());
        this.otherGenerator = otherGenerator;
    }

    public LostCityChunkGenerator(World world, long seed) {

        {
            caveGenerator = TerrainGen.getModdedMapGen(caveGenerator, CAVE);
            strongholdGenerator = (MapGenStronghold) TerrainGen.getModdedMapGen(strongholdGenerator, STRONGHOLD);

            villageGenerator = (MapGenVillage) TerrainGen.getModdedMapGen(villageGenerator, VILLAGE);
            mineshaftGenerator = (MapGenMineshaft) TerrainGen.getModdedMapGen(mineshaftGenerator, MINESHAFT);
            scatteredFeatureGenerator = (MapGenScatteredFeature) TerrainGen.getModdedMapGen(scatteredFeatureGenerator, SCATTERED_FEATURE);
            ravineGenerator = TerrainGen.getModdedMapGen(ravineGenerator, RAVINE);
            oceanMonumentGenerator = (StructureOceanMonument) TerrainGen.getModdedMapGen(oceanMonumentGenerator, OCEAN_MONUMENT);
        }

        dimensionId = world.provider.getDimension();
        profile = LostWorldType.getProfile(world);

        System.out.println("LostCityChunkGenerator.LostCityChunkGenerator: profile=" + profile.getName());
        worldStyle = AssetRegistries.WORLDSTYLES.get(profile.getWorldStyle());
        if (worldStyle == null) {
            throw new RuntimeException("Unknown worldstyle '" + profile.getWorldStyle() + "'!");
        }

        this.worldObj = world;

        this.worldType = world.getWorldInfo().getTerrainType();

        this.seed = seed;
        this.rand = new Random((seed + 516) * 314);

        int waterLevel = (byte) (profile.GROUNDLEVEL - profile.WATERLEVEL_OFFSET);
        world.setSeaLevel(waterLevel);

        terrainGenerator = new LostCitiesTerrainGenerator(this);
        terrainGenerator.setup(world);
    }

    public ChunkPrimer generatePrimer(int chunkX, int chunkZ) {
        this.rand.setSeed(chunkX * 341873128712L + chunkZ * 132897987541L);
        ChunkPrimer chunkprimer = new ChunkPrimer();

        if (otherGenerator != null) {
            // For ATG, experimental
            otherGenerator.fillChunk(chunkX, chunkZ, chunkprimer);
        } else {
            this.biomesForGeneration = this.worldObj.getBiomeProvider().getBiomesForGeneration(this.biomesForGeneration, chunkX * 4 - 2, chunkZ * 4 - 2, 10, 10);
            terrainGenerator.doCoreChunk(chunkX, chunkZ, chunkprimer);
        }
        return chunkprimer;
    }

    // Get a heightmap for a chunk. If needed calculate (and cache) a primer
    public ChunkHeightmap getHeightmap(int chunkX, int chunkZ) {
        ChunkCoord key = new ChunkCoord(worldObj.provider.getDimension(), chunkX, chunkZ);
        if (cachedHeightmaps.containsKey(key)) {
            return cachedHeightmaps.get(key);
        } else if (cachedPrimers.containsKey(key)) {
            ChunkHeightmap heightmap = new ChunkHeightmap(cachedPrimers.get(key));
            cachedHeightmaps.put(key, heightmap);
            return heightmap;
        } else {
            ChunkPrimer primer = generatePrimer(chunkX, chunkZ);
            cachedPrimers.put(key, primer);
            ChunkHeightmap heightmap = new ChunkHeightmap(cachedPrimers.get(key));
            cachedHeightmaps.put(key, heightmap);
            return heightmap;
        }
    }

    @Override
    public Chunk generateChunk(int chunkX, int chunkZ) {
        LostCitiesTerrainGenerator.setupChars();
        boolean isCity = BuildingInfo.isCity(chunkX, chunkZ, this);

        ChunkPrimer chunkprimer;
        if (isCity) {
            chunkprimer = new ChunkPrimer();
        } else {
            ChunkCoord key = new ChunkCoord(worldObj.provider.getDimension(), chunkX, chunkZ);
            if (cachedPrimers.containsKey(key)) {
                // We calculated a primer earlier. Reuse it
                chunkprimer = cachedPrimers.get(key);
                cachedPrimers.remove(key);
            } else {
                chunkprimer = generatePrimer(chunkX, chunkZ);
            }
            // Calculate the chunk heightmap in case we need it later
            if (!cachedHeightmaps.containsKey(key)) {
                // We might need this later
                cachedHeightmaps.put(key, new ChunkHeightmap(chunkprimer));
            }
        }

        terrainGenerator.generate(chunkX, chunkZ, chunkprimer);

        this.biomesForGeneration = this.worldObj.getBiomeProvider().getBiomes(this.biomesForGeneration, chunkX * 16, chunkZ * 16, 16, 16);
        terrainGenerator.replaceBlocksForBiome(chunkX, chunkZ, chunkprimer, this.biomesForGeneration);

        if (profile.GENERATE_CAVES) {
            this.caveGenerator.generate(this.worldObj, chunkX, chunkZ, chunkprimer);
        }
        if (profile.GENERATE_RAVINES) {
            if (!profile.PREVENT_LAKES_RAVINES_IN_CITIES || !isCity) {
                this.ravineGenerator.generate(this.worldObj, chunkX, chunkZ, chunkprimer);
            }
        }

        if (profile.GENERATE_MINESHAFTS) {
            this.mineshaftGenerator.generate(this.worldObj, chunkX, chunkZ, chunkprimer);
        }

        if (profile.GENERATE_VILLAGES) {
            if (profile.PREVENT_VILLAGES_IN_CITIES) {
                if (!isCity) {
                    this.villageGenerator.generate(this.worldObj, chunkX, chunkZ, chunkprimer);
                }
            } else {
                this.villageGenerator.generate(this.worldObj, chunkX, chunkZ, chunkprimer);
            }
        }

        if (profile.GENERATE_STRONGHOLDS) {
            this.strongholdGenerator.generate(this.worldObj, chunkX, chunkZ, chunkprimer);
        }

        if (profile.GENERATE_SCATTERED) {
            this.scatteredFeatureGenerator.generate(this.worldObj, chunkX, chunkZ, chunkprimer);
        }

        if (profile.GENERATE_OCEANMONUMENTS) {
            this.oceanMonumentGenerator.generate(this.worldObj, chunkX, chunkZ, chunkprimer);
        }

        Chunk chunk = new Chunk(this.worldObj, chunkprimer, chunkX, chunkZ);
        byte[] abyte = chunk.getBiomeArray();

        for (int i = 0; i < abyte.length; ++i) {
            abyte[i] = (byte) Biome.getIdForBiome(this.biomesForGeneration[i]);
        }

        chunk.generateSkylightMap();
        return chunk;
    }

    @Override
    public void populate(int chunkX, int chunkZ) {
        BlockFalling.fallInstantly = true;
        int x = chunkX * 16;
        int z = chunkZ * 16;
        World w = this.worldObj;
        Biome Biome = w.getBiomeForCoordsBody(new BlockPos(x + 16, 0, z + 16));
        this.rand.setSeed(w.getSeed());
        long i1 = this.rand.nextLong() / 2L * 2L + 1L;
        long j1 = this.rand.nextLong() / 2L * 2L + 1L;
        this.rand.setSeed(chunkX * i1 + chunkZ * j1 ^ w.getSeed());
        boolean flag = false;

        MinecraftForge.EVENT_BUS.post(new PopulateChunkEvent.Pre(this, w, rand, chunkX, chunkZ, flag));

        ChunkPos cp = new ChunkPos(chunkX, chunkZ);

        if (profile.GENERATE_MINESHAFTS) {
            this.mineshaftGenerator.generateStructure(w, this.rand, cp);
        }
        if (profile.GENERATE_VILLAGES) {
            if (profile.PREVENT_VILLAGES_IN_CITIES) {
                if (!BuildingInfo.isCity(chunkX, chunkZ, this)) {
                    flag = this.villageGenerator.generateStructure(w, this.rand, cp);
                }
            } else {
                flag = this.villageGenerator.generateStructure(w, this.rand, cp);
            }
        }
        if (profile.GENERATE_STRONGHOLDS) {
            this.strongholdGenerator.generateStructure(w, this.rand, cp);
        }
        if (profile.GENERATE_SCATTERED) {
            this.scatteredFeatureGenerator.generateStructure(w, this.rand, cp);
        }
        if (profile.GENERATE_OCEANMONUMENTS) {
            this.oceanMonumentGenerator.generateStructure(w, this.rand, cp);
        }

        int k1;
        int l1;
        int i2;

        if (profile.GENERATE_LAKES) {
            boolean isCity = BuildingInfo.isCity(chunkX, chunkZ, this);
            if (!profile.PREVENT_LAKES_RAVINES_IN_CITIES || !isCity) {
                if (Biome != Biomes.DESERT && Biome != Biomes.DESERT_HILLS && !flag && this.rand.nextInt(4) == 0
                        && TerrainGen.populate(this, w, rand, chunkX, chunkZ, flag, PopulateChunkEvent.Populate.EventType.LAKE)) {
                    k1 = x + this.rand.nextInt(16) + 8;
                    l1 = this.rand.nextInt(256);
                    i2 = z + this.rand.nextInt(16) + 8;
                    (new WorldGenLakes(Blocks.WATER)).generate(w, this.rand, new BlockPos(k1, l1, i2));
                }

                if (TerrainGen.populate(this, w, rand, chunkX, chunkZ, flag, PopulateChunkEvent.Populate.EventType.LAVA) && !flag && this.rand.nextInt(8) == 0) {
                    k1 = x + this.rand.nextInt(16) + 8;
                    l1 = this.rand.nextInt(this.rand.nextInt(248) + 8);
                    i2 = z + this.rand.nextInt(16) + 8;

                    if (l1 < (profile.GROUNDLEVEL - profile.WATERLEVEL_OFFSET) || this.rand.nextInt(10) == 0) {
                        (new WorldGenLakes(Blocks.LAVA)).generate(w, this.rand, new BlockPos(k1, l1, i2));
                    }
                }
            }
        }

        boolean doGen = false;
        if (profile.GENERATE_DUNGEONS) {
            doGen = TerrainGen.populate(this, w, rand, chunkX, chunkZ, flag, PopulateChunkEvent.Populate.EventType.DUNGEON);
            for (k1 = 0; doGen && k1 < 8; ++k1) {
                l1 = x + this.rand.nextInt(16) + 8;
                i2 = this.rand.nextInt(256);
                int j2 = z + this.rand.nextInt(16) + 8;
                (new WorldGenDungeons()).generate(w, this.rand, new BlockPos(l1, i2, j2));
            }
        }

        BlockPos pos = new BlockPos(x, 0, z);
        Biome.decorate(w, this.rand, pos);

        if (TerrainGen.populate(this, w, rand, chunkX, chunkZ, flag, PopulateChunkEvent.Populate.EventType.ANIMALS)) {
            WorldEntitySpawner.performWorldGenSpawning(w, Biome, x + 8, z + 8, 16, 16, this.rand);
        }
        x += 8;
        z += 8;

        doGen = TerrainGen.populate(this, w, rand, chunkX, chunkZ, flag, PopulateChunkEvent.Populate.EventType.ICE);
        for (k1 = 0; doGen && k1 < 16; ++k1) {
            for (l1 = 0; l1 < 16; ++l1) {
                i2 = w.getPrecipitationHeight(new BlockPos(x + k1, 0, z + l1)).getY();

                if (w.canBlockFreeze(new BlockPos(k1 + x, i2 - 1, l1 + z), false)) {
                    w.setBlockState(new BlockPos(k1 + x, i2 - 1, l1 + z), Blocks.ICE.getDefaultState(), 2);
                }

                if (w.canSnowAt(new BlockPos(k1 + x, i2, l1 + z), true)) {
                    w.setBlockState(new BlockPos(k1 + x, i2, l1 + z), Blocks.SNOW_LAYER.getDefaultState(), 2);
                }
            }
        }

        MinecraftForge.EVENT_BUS.post(new PopulateChunkEvent.Post(this, w, rand, chunkX, chunkZ, flag));

        BlockFalling.fallInstantly = false;
    }

    @Override
    public boolean generateStructures(Chunk chunkIn, int x, int z) {
        boolean flag = false;

        if (chunkIn.getInhabitedTime() < 3600L) {
            flag |= this.oceanMonumentGenerator.generateStructure(this.worldObj, this.rand, new ChunkPos(x, z));
        }

        return flag;
    }

    @Override
    public List<Biome.SpawnListEntry> getPossibleCreatures(EnumCreatureType creatureType, BlockPos pos) {
        return getDefaultCreatures(creatureType, pos);
    }

    private List getDefaultCreatures(EnumCreatureType creatureType, BlockPos pos) {
        Biome Biome = this.worldObj.getBiomeForCoordsBody(pos);
        if (creatureType == EnumCreatureType.MONSTER) {
            if (this.scatteredFeatureGenerator.isInsideStructure(pos)) {
                return this.scatteredFeatureGenerator.getScatteredFeatureSpawnList();
            }
            if (this.oceanMonumentGenerator.isPositionInStructure(this.worldObj, pos)) {
                return this.oceanMonumentGenerator.getScatteredFeatureSpawnList();
            }
        }

        return Biome.getSpawnableList(creatureType);
    }

    @Nullable
    @Override
    public BlockPos getNearestStructurePos(World worldIn, String structureName, BlockPos position, boolean findUnexplored) {
        if ("Stronghold".equals(structureName) && this.strongholdGenerator != null) {
            return this.strongholdGenerator.getNearestStructurePos(worldIn, position, findUnexplored);
        } else if ("Monument".equals(structureName) && this.oceanMonumentGenerator != null) {
            return this.oceanMonumentGenerator.getNearestStructurePos(worldIn, position, findUnexplored);
        } else if ("Village".equals(structureName) && this.villageGenerator != null) {
            return this.villageGenerator.getNearestStructurePos(worldIn, position, findUnexplored);
        } else if ("Mineshaft".equals(structureName) && this.mineshaftGenerator != null) {
            return this.mineshaftGenerator.getNearestStructurePos(worldIn, position, findUnexplored);
        } else {
            return "Temple".equals(structureName) && this.scatteredFeatureGenerator != null ? this.scatteredFeatureGenerator.getNearestStructurePos(worldIn, position, findUnexplored) : null;
        }
    }

    @Override
    public void recreateStructures(Chunk chunkIn, int x, int z) {
        if (profile.GENERATE_MINESHAFTS) {
            this.mineshaftGenerator.generate(this.worldObj, x, z, null);
        }

        if (profile.GENERATE_VILLAGES) {
            if (profile.PREVENT_VILLAGES_IN_CITIES) {
                if (!BuildingInfo.isCity(x, z, this)) {
                    this.villageGenerator.generate(this.worldObj, x, z, null);
                }
            } else {
                this.villageGenerator.generate(this.worldObj, x, z, null);
            }
        }

        if (profile.GENERATE_STRONGHOLDS) {
            this.strongholdGenerator.generate(this.worldObj, x, z, null);
        }

        if (profile.GENERATE_SCATTERED) {
            this.scatteredFeatureGenerator.generate(this.worldObj, x, z, null);
        }

        if (profile.GENERATE_OCEANMONUMENTS) {
            this.oceanMonumentGenerator.generate(this.worldObj, x, z, null);
        }
    }

    @Override
<<<<<<< HEAD
    public boolean isInsideStructure(World p_193414_1_, String p_193414_2_, BlockPos p_193414_3_) {
        if ("Stronghold".equals(p_193414_2_) && this.strongholdGenerator != null) {
            return this.strongholdGenerator.isInsideStructure(p_193414_3_);
//        } else if ("Mansion".equals(p_193414_2_) && this.woodlandMansionGenerator != null) {
//            return this.woodlandMansionGenerator.isInsideStructure(p_193414_3_);
        } else if ("Monument".equals(p_193414_2_) && this.oceanMonumentGenerator != null) {
            return this.oceanMonumentGenerator.isInsideStructure(p_193414_3_);
        } else if ("Village".equals(p_193414_2_) && this.villageGenerator != null) {
            return this.villageGenerator.isInsideStructure(p_193414_3_);
        } else if ("Mineshaft".equals(p_193414_2_) && this.mineshaftGenerator != null) {
            return this.mineshaftGenerator.isInsideStructure(p_193414_3_);
        } else {
            return "Temple".equals(p_193414_2_) && this.scatteredFeatureGenerator != null ? this.scatteredFeatureGenerator.isInsideStructure(p_193414_3_) : false;
        }
    }

=======
    public ILostChunkInfo getChunkInfo(int chunkX, int chunkZ) {
        return BuildingInfo.getBuildingInfo(chunkX, chunkZ, this);
    }

    @Override
    public int getRealHeight(int level) {
        return profile.GROUNDLEVEL + level * 6;
    }
>>>>>>> 18e39e9e
}<|MERGE_RESOLUTION|>--- conflicted
+++ resolved
@@ -37,11 +37,7 @@
 
 import static net.minecraftforge.event.terraingen.InitMapGenEvent.EventType.*;
 
-<<<<<<< HEAD
-public class LostCityChunkGenerator implements IChunkGenerator {
-=======
 public class LostCityChunkGenerator implements CompatChunkGenerator, ILostChunkGenerator {
->>>>>>> 18e39e9e
 
     public LostCityProfile profile; // Current profile
     public WorldStyle worldStyle;
@@ -417,7 +413,6 @@
     }
 
     @Override
-<<<<<<< HEAD
     public boolean isInsideStructure(World p_193414_1_, String p_193414_2_, BlockPos p_193414_3_) {
         if ("Stronghold".equals(p_193414_2_) && this.strongholdGenerator != null) {
             return this.strongholdGenerator.isInsideStructure(p_193414_3_);
@@ -434,7 +429,8 @@
         }
     }
 
-=======
+
+    @Override
     public ILostChunkInfo getChunkInfo(int chunkX, int chunkZ) {
         return BuildingInfo.getBuildingInfo(chunkX, chunkZ, this);
     }
@@ -443,5 +439,4 @@
     public int getRealHeight(int level) {
         return profile.GROUNDLEVEL + level * 6;
     }
->>>>>>> 18e39e9e
 }