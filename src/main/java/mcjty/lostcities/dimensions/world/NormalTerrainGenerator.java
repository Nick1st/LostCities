package mcjty.lostcities.dimensions.world;

<<<<<<< HEAD
import net.minecraft.util.math.MathHelper;
=======
import mcjty.lib.tools.MathTools;
import mcjty.lostcities.dimensions.world.lost.BiomeInfo;
import mcjty.lostcities.varia.ChunkCoord;
>>>>>>> 7145554f
import net.minecraft.world.World;
import net.minecraft.world.biome.Biome;
import net.minecraft.world.chunk.ChunkPrimer;
import net.minecraft.world.gen.ChunkGeneratorSettings;
import net.minecraft.world.gen.NoiseGeneratorOctaves;
import net.minecraft.world.gen.NoiseGeneratorPerlin;
import net.minecraftforge.common.MinecraftForge;
import net.minecraftforge.event.terraingen.ChunkGeneratorEvent;
import net.minecraftforge.fml.common.eventhandler.Event;

public class NormalTerrainGenerator {
    private World world;
    protected LostCityChunkGenerator provider;

    public final double[] heightMap;
    private double[] mainNoiseRegion;
    private double[] minLimitRegion;
    private double[] maxLimitRegion;
    private double[] depthRegion;

    private NoiseGeneratorOctaves minLimitPerlinNoise;
    private NoiseGeneratorOctaves maxLimitPerlinNoise;
    private NoiseGeneratorOctaves mainPerlinNoise;
    private NoiseGeneratorPerlin surfaceNoise;

    // A NoiseGeneratorOctaves used in generating terrain
    private NoiseGeneratorOctaves depthNoise;

    private final float[] biomeWeights;
    private double[] depthBuffer = new double[256];


    public NormalTerrainGenerator(LostCityChunkGenerator provider) {
        this.provider = provider;
        this.heightMap = new double[825];

        this.biomeWeights = new float[25];
        for (int j = -2; j <= 2; ++j) {
            for (int k = -2; k <= 2; ++k) {
                float f = (float) (10.0F / Math.sqrt((j * j + k * k) + 0.2F));
                this.biomeWeights[j + 2 + (k + 2) * 5] = f;
            }
        }
    }


    public void setup(World world) {
        this.world = world;

        this.minLimitPerlinNoise = new NoiseGeneratorOctaves(provider.rand, 16);
        this.maxLimitPerlinNoise = new NoiseGeneratorOctaves(provider.rand, 16);
        this.mainPerlinNoise = new NoiseGeneratorOctaves(provider.rand, 8);
        this.surfaceNoise = new NoiseGeneratorPerlin(provider.rand, 4);
        NoiseGeneratorOctaves noiseGen5 = new NoiseGeneratorOctaves(provider.rand, 10);
        this.depthNoise = new NoiseGeneratorOctaves(provider.rand, 16);
        NoiseGeneratorOctaves mobSpawnerNoise = new NoiseGeneratorOctaves(provider.rand, 8);

        net.minecraftforge.event.terraingen.InitNoiseGensEvent.ContextOverworld ctx =
                new net.minecraftforge.event.terraingen.InitNoiseGensEvent.ContextOverworld(minLimitPerlinNoise, maxLimitPerlinNoise, mainPerlinNoise, surfaceNoise, noiseGen5, depthNoise, mobSpawnerNoise);
        ctx = net.minecraftforge.event.terraingen.TerrainGen.getModdedNoiseGenerators(world, provider.rand, ctx);
        this.minLimitPerlinNoise = ctx.getLPerlin1();
        this.maxLimitPerlinNoise = ctx.getLPerlin2();
        this.mainPerlinNoise = ctx.getPerlin();
        this.surfaceNoise = ctx.getHeight();
//        this.field_185983_b = ctx.getScale();
        this.depthNoise = ctx.getDepth();
//        this.field_185985_d = ctx.getForest();
    }

<<<<<<< HEAD
    public void generateHeightmap(int chunkX4, int chunkY4, int chunkZ4) {
        ChunkGeneratorSettings settings = provider.getSettings();
=======
    public void generateHeightmap(int chunkX, int chunkZ) {
        int chunkX4 = chunkX * 4;
        int chunkZ4 = chunkZ * 4;
        ChunkProviderSettings settings = provider.getSettings();
>>>>>>> 7145554f
        this.depthRegion = this.depthNoise.generateNoiseOctaves(this.depthRegion, chunkX4, chunkZ4, 5, 5, (double)settings.depthNoiseScaleX, (double)settings.depthNoiseScaleZ, (double)settings.depthNoiseScaleExponent);
        float f = settings.coordinateScale;
        float f1 = settings.heightScale;
        this.mainNoiseRegion = this.mainPerlinNoise.generateNoiseOctaves(this.mainNoiseRegion, chunkX4, 0, chunkZ4, 5, 33, 5, (double)(f / settings.mainNoiseScaleX), (double)(f1 / settings.mainNoiseScaleY), (double)(f / settings.mainNoiseScaleZ));
        this.minLimitRegion = this.minLimitPerlinNoise.generateNoiseOctaves(this.minLimitRegion, chunkX4, 0, chunkZ4, 5, 33, 5, (double)f, (double)f1, (double)f);
        this.maxLimitRegion = this.maxLimitPerlinNoise.generateNoiseOctaves(this.maxLimitRegion, chunkX4, 0, chunkZ4, 5, 33, 5, (double)f, (double)f1, (double)f);

        int i = 0;
        int j = 0;

        Biome[] biomes = BiomeInfo.getBiomeInfo(provider, new ChunkCoord(provider.dimensionId, chunkX, chunkZ)).getBiomes();

        float biomeDepthOffSet = provider.getSettings().biomeDepthOffSet;
        float biomeDepthWeight = provider.getSettings().biomeDepthWeight;
        float biomeScaleOffset = provider.getSettings().biomeScaleOffset;
        float biomeScaleWeight = provider.getSettings().biomeScaleWeight;

        for (int k = 0; k < 5; ++k) {
            for (int l = 0; l < 5; ++l) {
                float f2 = 0.0F;
                float f3 = 0.0F;
                float f4 = 0.0F;
                Biome biome = biomes[k + 2 + (l + 2) * 10];
                float biomeBaseHeight = biome.getBaseHeight();

                for (int j1 = -2; j1 <= 2; ++j1) {
                    for (int k1 = - 2; k1 <=  2; ++k1) {
                        Biome biome1 = biomes[k + j1 + 2 + (l + k1 + 2) * 10];
                        float biome1BaseHeight = biome1.getBaseHeight();

                        float baseHeight = biomeDepthOffSet + biome1BaseHeight * biomeDepthWeight;
                        float heightVariation = Math.abs(biomeScaleOffset + biome1.getHeightVariation() * biomeScaleWeight);

                        float f7 = biomeWeights[j1 + 2 + (k1 + 2) * 5] / (baseHeight + 2.0F);

                        if (biome1BaseHeight > biomeBaseHeight) {
                            f7 /= 2.0F;
                        }

                        f2 += heightVariation * f7;
                        f3 += baseHeight * f7;
                        f4 += f7;
                    }
                }

                f2 /= f4;
                f3 /= f4;
                f2 = f2 * 0.9F + 0.1F;
                f3 = (f3 * 4.0F - 1.0F) / 8.0F;
                double d12 = this.depthRegion[j] / 8000.0D;

                if (d12 < 0.0D) {
                    d12 = -d12 * 0.3D;
                }

                d12 = d12 * 3.0D - 2.0D;

                if (d12 < 0.0D) {
                    d12 /= 2.0D;

                    if (d12 < -1.0D) {
                        d12 = -1.0D;
                    }

                    d12 /= 1.4D;
                    d12 /= 2.0D;
                } else {
                    if (d12 > 1.0D) {
                        d12 = 1.0D;
                    }

                    d12 /= 8.0D;
                }

                ++j;
                double d13 = f3;
                double d14 = f2;
                d13 += d12 * 0.2D;
                d13 = d13 * 8.5D / 8.0D;
                double d5 = 8.5D + d13 * 4.0D;

                for (int j2 = 0; j2 < 33; ++j2) {
                    double d6 = (j2 - d5) * 12.0D * 128.0D / 256.0D / d14;

                    if (d6 < 0.0D) {
                        d6 *= 4.0D;
                    }

                    double d7 = this.minLimitRegion[i] / 512.0D;
                    double d8 = this.maxLimitRegion[i] / 512.0D;
                    double d9 = (this.mainNoiseRegion[i] / 10.0D + 1.0D) / 2.0D;
                    double d10 = MathHelper.clamp(d7, d8, d9) - d6;

                    if (j2 > 29) {
                        double d11 = ((j2 - 29) / 3.0F);
                        d10 = d10 * (1.0D - d11) + -10.0D * d11;
                    }

                    this.heightMap[i] = d10;
                    ++i;
                }
            }
        }
    }

    public void replaceBlocksForBiome(int chunkX, int chunkZ, ChunkPrimer primer, Biome[] Biomes) {
        ChunkGeneratorEvent.ReplaceBiomeBlocks event = new ChunkGeneratorEvent.ReplaceBiomeBlocks(provider, chunkX, chunkZ, primer, world);
        MinecraftForge.EVENT_BUS.post(event);
        if (event.getResult() == Event.Result.DENY) {
            return;
        }

        double d0 = 0.03125D;
        this.depthBuffer = this.surfaceNoise.getRegion(this.depthBuffer, (chunkX * 16), (chunkZ * 16), 16, 16, d0 * 2.0D, d0 * 2.0D, 1.0D);

        for (int k = 0; k < 16; ++k) {
            for (int l = 0; l < 16; ++l) {
                Biome Biome = Biomes[l + k * 16];
                Biome.genTerrainBlocks(world, provider.rand, primer, chunkX * 16 + k, chunkZ * 16 + l, this.depthBuffer[l + k * 16]);
            }
        }
    }

}<|MERGE_RESOLUTION|>--- conflicted
+++ resolved
@@ -1,12 +1,6 @@
 package mcjty.lostcities.dimensions.world;
 
-<<<<<<< HEAD
 import net.minecraft.util.math.MathHelper;
-=======
-import mcjty.lib.tools.MathTools;
-import mcjty.lostcities.dimensions.world.lost.BiomeInfo;
-import mcjty.lostcities.varia.ChunkCoord;
->>>>>>> 7145554f
 import net.minecraft.world.World;
 import net.minecraft.world.biome.Biome;
 import net.minecraft.world.chunk.ChunkPrimer;
@@ -76,15 +70,12 @@
 //        this.field_185985_d = ctx.getForest();
     }
 
-<<<<<<< HEAD
-    public void generateHeightmap(int chunkX4, int chunkY4, int chunkZ4) {
-        ChunkGeneratorSettings settings = provider.getSettings();
-=======
     public void generateHeightmap(int chunkX, int chunkZ) {
         int chunkX4 = chunkX * 4;
         int chunkZ4 = chunkZ * 4;
         ChunkProviderSettings settings = provider.getSettings();
->>>>>>> 7145554f
+    public void generateHeightmap(int chunkX4, int chunkY4, int chunkZ4) {
+        ChunkGeneratorSettings settings = provider.getSettings();
         this.depthRegion = this.depthNoise.generateNoiseOctaves(this.depthRegion, chunkX4, chunkZ4, 5, 5, (double)settings.depthNoiseScaleX, (double)settings.depthNoiseScaleZ, (double)settings.depthNoiseScaleExponent);
         float f = settings.coordinateScale;
         float f1 = settings.heightScale;
