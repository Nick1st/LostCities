package mcjty.lostcities.dimensions.world.lost;

import mcjty.lostcities.dimensions.world.ChunkHeightmap;
import mcjty.lostcities.dimensions.world.LostCitiesTerrainGenerator;
import mcjty.lostcities.dimensions.world.LostCityChunkGenerator;
import mcjty.lostcities.dimensions.world.lost.cityassets.*;
import mcjty.lostcities.varia.Counter;
import mcjty.lostcities.varia.QualityRandom;
import net.minecraft.block.Block;
import net.minecraft.init.Blocks;
import net.minecraft.util.math.BlockPos;
import net.minecraft.util.math.ChunkPos;
import net.minecraft.world.biome.Biome;
import org.apache.commons.lang3.tuple.Pair;

import java.util.*;

public class BuildingInfo {
    public final int chunkX;
    public final int chunkZ;
    public final LostCityChunkGenerator provider;

    public final boolean isCity;
    public final boolean hasBuilding;
    public final int building2x2Section;    // -1 for not, 0 for top left, 1 for top right, 2 for bottom left, 3 for bottom right

    public final MultiBuilding multiBuilding;
    public final Building buildingType;
    public final BuildingPart fountainType;
    public final BuildingPart parkType;
    public final BuildingPart bridgeType;
    public final BuildingPart stairType;
    public final BuildingPart frontType;
    private final float stairPriority;      // A random number that indicates if this chunk should get a stair if there are competing stairs around it. The highest wins
    public final BuildingPart railDungeon;    // Dungeon next to rails. Will only generate if there are actually rails next to it
    public final StreetType streetType;
    private final int floors;
    public final int floorsBelowGround;
    public final BuildingPart[] floorTypes;
    public final boolean[] connectionAtX;
    public final boolean[] connectionAtZ;

    public final int highwayXLevel;     // 0 or 1 if there is a highway at this chunk
    public final int highwayZLevel;     // 0 or 1 if there is a highway at this chunk
    public final int cityLevel;         // The first floor of buildings starts at groundLevel + cityLevel * 6

    public final boolean xBridge;       // A boolean indicating that this chunk is a candidate for holding a bridge (no guarantee)
    public final boolean zBridge;       // A boolean indicating that this chunk is a candidate for holding a bridge (no guarantee)

    public final boolean xRailCorridor; // A boolean indicating that this chunk is a candidate for holding a corridor (no guarantee)
    public final boolean zRailCorridor; // A boolean indicating that this chunk is a candidate for holding a corridor (no guarantee)

    public final Block doorBlock;

    // Transient info that is calculated on demand
    private BuildingInfo xmin = null;
    private BuildingInfo xmax = null;
    private BuildingInfo zmin = null;
    private BuildingInfo zmax = null;
    private DamageArea damageArea = null;
    private Palette palette = null;
    private CompiledPalette compiledPalette = null;

    private boolean xBridgeTypeCalculated = false;
    private boolean zBridgeTypeCalculated = false;
    private BuildingPart xBridgeType = null;
    private BuildingPart zBridgeType = null;

    private boolean stairsCalculated = false;
    private Direction stairDirection;
    private boolean actualStairsCalculated = false;
    private Direction actualStairDirection;

    // A list of todo's for mob spawners and other things
    private final List<Pair<BlockPos, String>> mobSpawnerTodo = new ArrayList<>();
    private final List<BlockPos> genericTodo = new ArrayList<>();
    private final List<Integer> torchTodo = new ArrayList<>();
    private final List<BlockPos> saplingTodo = new ArrayList<>();

    // BuildingInfo cache
    private static Map<Pair<Integer, Integer>, BuildingInfo> buildingInfoMap = new HashMap<>();
    private static Map<Pair<Integer, Integer>, CityInfo> cityInfoMap = new HashMap<>();
    private static Map<Pair<Integer, Integer>, CityStyle> cityStyleCache = new HashMap<>();

    public void addSaplingTodo(BlockPos pos) {
        saplingTodo.add(pos);
    }

    public List<BlockPos> getSaplingTodo() {
        return saplingTodo;
    }

    public void clearSaplingTodo() {
        saplingTodo.clear();
    }

    public void addTorchTodo(int index) {
        torchTodo.add(index);
    }

    public List<Integer> getTorchTodo() {
        return torchTodo;
    }

    public void clearTorchTodo() {
        torchTodo.clear();
    }

    public void addGenericTodo(BlockPos pos) {
        genericTodo.add(pos);
    }

    public List<BlockPos> getGenericTodo() {
        return genericTodo;
    }

    public void clearGenericTodo() {
        genericTodo.clear();
    }

    public void addSpawnerTodo(BlockPos pos, String mobId) {
        mobSpawnerTodo.add(Pair.of(pos, mobId));
    }

    public List<Pair<BlockPos, String>> getMobSpawnerTodo() {
        return mobSpawnerTodo;
    }

    public void clearMobSpawnerTodo() {
        mobSpawnerTodo.clear();
    }

    public CompiledPalette getCompiledPalette() {
        if (compiledPalette == null) {
            compiledPalette = new CompiledPalette(palette);
        }
        return compiledPalette;
    }

    public DamageArea getDamageArea() {
        if (damageArea == null) {
            damageArea = new DamageArea(chunkX, chunkZ, provider);
        }
        return damageArea;
    }

    public Set<ChunkPos> findConnectedStreets() {
        Set<ChunkPos> streets = new HashSet<>();
        Queue<ChunkPos> todo = new ArrayDeque<>();
        todo.add(new ChunkPos(chunkX, chunkZ));
        while (!todo.isEmpty()) {
            ChunkPos cp = todo.poll();
<<<<<<< HEAD
            if (isCity(cp.x, cp.z, provider) && !hasBuilding(cp.x, cp.z, provider) && !streets.contains(cp)) {
=======
            if (isCity(cp.chunkXPos, cp.chunkZPos, provider) && !hasBuilding(cp.chunkXPos, cp.chunkZPos, provider) && !streets.contains(cp) && streets.size() < 20) {
>>>>>>> 24bc01f6
                streets.add(cp);
                todo.add(new ChunkPos(cp.x-1, cp.z));
                todo.add(new ChunkPos(cp.x+1, cp.z));
                todo.add(new ChunkPos(cp.x, cp.z-1));
                todo.add(new ChunkPos(cp.x, cp.z+1));
            }
        }
        return streets;
    }

    public Style getOutsideStyle() {
        return AssetRegistries.STYLES.get(provider.worldStyle.getOutsideStyle());
    }

    public CityStyle getCityStyle() {
        Pair<Integer, Integer> key = Pair.of(chunkX, chunkZ);
        if (!cityStyleCache.containsKey(key)) {
            CityStyle cityStyle;
            // If this is a street we find all other street chunks connected to this and pick the cityStyle
            // that represents the majority. This is to prevent streets from switching style randomly if two
            // different styled cities mix
            if (isCity && !hasBuilding) {
                Set<ChunkPos> connectedStreets = findConnectedStreets();
                Counter<String> counter = new Counter<>();
                for (ChunkPos cp : connectedStreets) {
                    cityStyle = City.getCityStyle(cp.x, cp.z, provider);
                    counter.add(cityStyle.getName());
                }
                cityStyle = AssetRegistries.CITYSTYLES.get(counter.getMostOccuring());
                for (ChunkPos cp : connectedStreets) {
                    cityStyleCache.put(Pair.of(cp.x, cp.z), cityStyle);
                }
            } else {
                cityStyle = City.getCityStyle(chunkX, chunkZ, provider);
                cityStyleCache.put(key, cityStyle);
            }
            return cityStyle;
        }
        return cityStyleCache.get(key);
    }

    private void createPalette(Random rand) {
        Style style;
        if (!isCity) {
            style = getOutsideStyle();
        } else {
            String name = getCityStyle().getStyle();
            style = AssetRegistries.STYLES.get(name);
            if (style == null) {
                throw new RuntimeException("Cannot find style '" + name + "'!");
            }
        }
        palette = style.getRandomPalette(provider, rand);
    }

    // x between 0 and 15, z between 0 and 15
    public BuildingInfo getAdjacent(int x, int z) {
        if (x == 0) {
            return getXmin();
        } else if (x == 15) {
            return getXmax();
        } else if (z == 0) {
            return getZmin();
        } else if (z == 15) {
            return getZmax();
        } else {
            return null;
        }
    }

    public BuildingInfo getXmin() {
        if (xmin == null) {
            xmin = getBuildingInfo(chunkX - 1, chunkZ, provider);
        }
        return xmin;
    }

    public BuildingInfo getXmax() {
        if (xmax == null) {
            xmax = getBuildingInfo(chunkX + 1, chunkZ, provider);
        }
        return xmax;
    }

    public BuildingInfo getZmin() {
        if (zmin == null) {
            zmin = getBuildingInfo(chunkX, chunkZ - 1, provider);
        }
        return zmin;
    }

    public BuildingInfo getZmax() {
        if (zmax == null) {
            zmax = getBuildingInfo(chunkX, chunkZ + 1, provider);
        }
        return zmax;
    }

    public int getMaxHeight() {
        if (hasBuilding) {
            return getCityGroundLevel() + floors * 6;
        } else {
            int m = getMaxHighwayLevel();
            if (m >= 0) {
                return provider.profile.GROUNDLEVEL + m * 6;
            } else {
                return getCityGroundLevel();
            }
        }
    }

    public int getCityGroundLevel() {
        return provider.profile.GROUNDLEVEL + cityLevel * 6;
    }

    public int getNumFloors() {
        return floors;
    }

    public BuildingPart getFloor(int l) {
        return floorTypes[l + floorsBelowGround];
    }

    private Building getBuilding() {
        return buildingType;
    }

    public static CityInfo getCityInfo(int chunkX, int chunkZ, LostCityChunkGenerator provider) {
        Pair<Integer, Integer> key = Pair.of(chunkX, chunkZ);
        if (cityInfoMap.containsKey(key)) {
            return cityInfoMap.get(key);
        } else {
            CityInfo cityInfo = new CityInfo();

            float cityFactor = City.getCityFactor(chunkX, chunkZ, provider);
            cityInfo.isCity = cityFactor > provider.profile.CITY_THRESSHOLD;
            cityInfo.section = getMultiBuildingSection(chunkX, chunkZ, provider);
            if (cityInfo.section > 0) {
                cityInfo.cityLevel = getTopLeftCityInfo(cityInfo, chunkX, chunkZ, provider).cityLevel;
            } else {
                cityInfo.cityLevel = getCityLevel(chunkX, chunkZ, provider);
            }
            Random rand = getBuildingRandom(chunkX, chunkZ, provider.seed);
            cityInfo.hasBuilding = cityInfo.isCity && checkBuildingPossibility(chunkX, chunkZ, provider, cityInfo.section, cityInfo.cityLevel, rand);

            cityInfoMap.put(key, cityInfo);
            return cityInfo;
        }
    }

    /**
     * Don't use the cache as we're busy building the cache.
     */
    public static boolean isCityRaw(int chunkX, int chunkZ, LostCityChunkGenerator provider) {
        float cityFactor = City.getCityFactor(chunkX, chunkZ, provider);
        return cityFactor > provider.profile.CITY_THRESSHOLD;
    }

    public static boolean isCity(int chunkX, int chunkZ, LostCityChunkGenerator provider) {
        return getCityInfo(chunkX, chunkZ, provider).isCity;
    }

    public static boolean hasBuilding(int chunkX, int chunkZ, LostCityChunkGenerator provider) {
        return getCityInfo(chunkX, chunkZ, provider).hasBuilding;
    }

    private static boolean checkBuildingPossibility(int chunkX, int chunkZ, LostCityChunkGenerator provider, int section, int cityLevel, Random rand) {
        boolean b;
        float bc = rand.nextFloat();
        if (section >= 0) {
            // Part of multi-building. We have checked everything above
            b = true;
        } else if (bc >= provider.profile.BUILDING_CHANCE) {
            // Random says we should have no building here
            b = false;
        } else if (hasHighway(chunkX, chunkZ, provider)) {
            // We are above a highway. Check if we have room for a building
            int maxh = Math.max(Highway.getXHighwayLevel(chunkX, chunkZ, provider), Highway.getZHighwayLevel(chunkX, chunkZ, provider));
            b = cityLevel > maxh+1;       // Allow a building if it is higher then the maximum highway + one
            // Later we will take care to make sure we don't have too many cellars
            // Note that for easy of coding we still disallow multi-buildings above highways
        } else if (hasRailway(chunkX, chunkZ, provider)) {
            // We are above a railway. Check if we have room for a building
            Railway.RailChunkInfo info = Railway.getRailChunkType(chunkX, chunkZ, provider);
            if (info.getType() == Railway.RailChunkType.STATION_UNDERGROUND) {
                b = false;  // No building directly above the underground station
            } else {
                int maxh = info.getLevel();
                b = cityLevel > maxh + 1;       // Allow a building if it is higher then the maximum railway + one
                // Later we will take care to make sure we don't have too many cellars
                // Note that for easy of coding we still disallow multi-buildings above railways
            }
        } else {
            // General case
            b = true;
        }
        return b;
    }

    private static int getMultiBuildingSection(int chunkX, int chunkZ, LostCityChunkGenerator provider) {
        int section;
        if (isTopLeftOf2x2Building(chunkX, chunkZ, provider)) {
            section = 0;
        } else if (isTopLeftOf2x2Building(chunkX - 1, chunkZ, provider)) {
            section = 1;
        } else if (isTopLeftOf2x2Building(chunkX, chunkZ - 1, provider)) {
            section = 2;
        } else if (isTopLeftOf2x2Building(chunkX - 1, chunkZ - 1, provider)) {
            section = 3;
        } else {
            section = -1;
        }
        return section;
    }

    private BuildingInfo calculateTopLeft() {
        switch (building2x2Section) {
            case 0:
                return this;
            case 1:
                return getXmin();
            case 2:
                return getZmin();
            case 3:
                return getXmin().getZmin();
            default:
                throw new RuntimeException("What!");
        }
    }

    private static CityInfo getTopLeftCityInfo(CityInfo thisone, int chunkX, int chunkZ, LostCityChunkGenerator provider) {
        switch (thisone.section) {
            case 0:
                return thisone;
            case 1:
                return getCityInfo(chunkX-1, chunkZ, provider);
            case 2:
                return getCityInfo(chunkX, chunkZ-1, provider);
            case 3:
                return getCityInfo(chunkX-1, chunkZ-1, provider);
            default:
                throw new RuntimeException("What!");
        }
    }

    private static boolean isCandidateForTopLeftOf2x2Building(int chunkX, int chunkZ, LostCityChunkGenerator provider) {
        if (isMultiBuildingCandidate(chunkX, chunkZ, provider)) {
            Random rand = getBuildingRandom(chunkX, chunkZ, provider.seed);
            return rand.nextFloat() < provider.profile.BUILDING2X2_CHANCE;
        } else {
            return false;
        }
    }

    private static boolean isMultiBuildingCandidate(int chunkX, int chunkZ, LostCityChunkGenerator provider) {
        return isCityRaw(chunkX, chunkZ, provider) && !hasHighway(chunkX, chunkZ, provider) && !hasRailway(chunkX, chunkZ, provider);
    }

    public int getMaxHighwayLevel() {
        return Math.max(getHighwayXLevel(), getHighwayZLevel());
    }

    private static boolean hasHighway(int chunkX, int chunkZ, LostCityChunkGenerator provider) {
        return Highway.getXHighwayLevel(chunkX, chunkZ, provider) >= 0 || Highway.getZHighwayLevel(chunkX, chunkZ, provider) >= 0;
    }

    private static boolean hasRailway(int chunkX, int chunkZ, LostCityChunkGenerator provider) {
        return Railway.getRailChunkType(chunkX, chunkZ, provider).getType() != Railway.RailChunkType.NONE;
    }

    public Railway.RailChunkInfo getRailInfo() {
        return Railway.getRailChunkType(chunkX, chunkZ, provider);
    }

    // Return true if a highway at this level would be a tunnel
    public boolean isTunnel(int level) {
        if (isCity) {
            // We need a tunnel if the city goes above this level
            return cityLevel > level;
        }

        // Get the (possbily cached) heightmap for this chunk
        ChunkHeightmap heightmap = provider.getHeightmap(chunkX, chunkZ);
        // The height at which the highway would be + a thresshold of 3
        int highwayHeight = provider.profile.GROUNDLEVEL + level * 6 + 3;
        // If there are many places in the chunk above this height we will need a tunnel
        int cnt = 0;
        for (int x = 2 ; x < 16 ; x += 3) {
            for (int z = 2 ; z < 16 ; z += 3) {
                if (heightmap.getHeight(x, z) > highwayHeight) {
                    cnt++;
                }
            }
        }
        return cnt > 12;    // We make a tunnel if more then half of the chunk is above the highway
    }

    private static boolean isTopLeftOf2x2Building(int chunkX, int chunkZ, LostCityChunkGenerator provider) {
        if (isCandidateForTopLeftOf2x2Building(chunkX, chunkZ, provider) &&
                !isCandidateForTopLeftOf2x2Building(chunkX - 1, chunkZ, provider) &&
                !isCandidateForTopLeftOf2x2Building(chunkX - 1, chunkZ - 1, provider) &&
                !isCandidateForTopLeftOf2x2Building(chunkX, chunkZ - 1, provider) &&

                !isCandidateForTopLeftOf2x2Building(chunkX + 1, chunkZ - 1, provider) &&
                !isCandidateForTopLeftOf2x2Building(chunkX + 1, chunkZ, provider) &&
                !isCandidateForTopLeftOf2x2Building(chunkX + 1, chunkZ + 1, provider) &&
                !isCandidateForTopLeftOf2x2Building(chunkX, chunkZ + 1, provider) &&
                !isCandidateForTopLeftOf2x2Building(chunkX - 1, chunkZ + 1, provider)
                ) {
            return isMultiBuildingCandidate(chunkX + 1, chunkZ, provider) && isMultiBuildingCandidate(chunkX + 1, chunkZ + 1, provider) && isMultiBuildingCandidate(chunkX, chunkZ + 1, provider);
        } else {
            return false;
        }
    }

    public static void cleanCache() {
        buildingInfoMap.clear();
        cityInfoMap.clear();
        cityStyleCache.clear();
    }

    public static BuildingInfo getBuildingInfo(int chunkX, int chunkZ, LostCityChunkGenerator provider) {
        Pair<Integer, Integer> key = Pair.of(chunkX, chunkZ);
        if (buildingInfoMap.containsKey(key)) {
            return buildingInfoMap.get(key);
        }
        BuildingInfo info = new BuildingInfo(chunkX, chunkZ, provider);
        buildingInfoMap.put(key, info);
        return info;
    }

    private BuildingInfo(int chunkX, int chunkZ, LostCityChunkGenerator provider) {
        this.provider = provider;
        this.chunkX = chunkX;
        this.chunkZ = chunkZ;

        CityInfo cityInfo = getCityInfo(chunkX, chunkZ, provider);

        isCity = cityInfo.isCity;
        building2x2Section = cityInfo.section;
        hasBuilding = cityInfo.hasBuilding;
        cityLevel = cityInfo.cityLevel;

        Random rand = getBuildingRandom(chunkX, chunkZ, provider.seed);
        rand.nextFloat();       // Compatibility?

        // In a 2x2 building we copy all information from the top-left chunk
        if (building2x2Section >= 1) {
            BuildingInfo topleft = calculateTopLeft();
            multiBuilding = topleft.multiBuilding;
            if (multiBuilding != null) {
                switch (building2x2Section) {
                    case 1:
                        buildingType = AssetRegistries.BUILDINGS.get(multiBuilding.get(1, 0));
                        break;
                    case 2:
                        buildingType = AssetRegistries.BUILDINGS.get(multiBuilding.get(0, 1));
                        break;
                    case 3:
                        buildingType = AssetRegistries.BUILDINGS.get(multiBuilding.get(1, 1));
                        break;
                    default:
                        throw new RuntimeException("What 2!");
                }
            } else {
                buildingType = topleft.buildingType;
            }
            highwayXLevel = topleft.highwayXLevel;
            highwayZLevel = topleft.highwayZLevel;
            streetType = topleft.streetType;
            fountainType = topleft.fountainType;
            parkType = topleft.parkType;
            floors = topleft.floors;
            floorsBelowGround = topleft.floorsBelowGround;
            doorBlock = topleft.doorBlock;
            bridgeType = topleft.bridgeType;
            stairType = topleft.stairType;
            stairPriority = topleft.stairPriority;
            palette = topleft.palette;
            compiledPalette = topleft.getCompiledPalette();
        } else {
            CityStyle cs = getCityStyle();
            if (building2x2Section == 0) {
                multiBuilding = AssetRegistries.MULTI_BUILDINGS.get(cs.getRandomMultiBuilding(provider, rand));
                buildingType = AssetRegistries.BUILDINGS.get(multiBuilding.get(0, 0));
            } else {
                multiBuilding = null;
                buildingType = AssetRegistries.BUILDINGS.get(cs.getRandomBuilding(provider, rand));
            }

            highwayXLevel = Highway.getXHighwayLevel(chunkX, chunkZ, provider);
            highwayZLevel = Highway.getZHighwayLevel(chunkX, chunkZ, provider);

            if (rand.nextDouble() < .2f) {
                streetType = StreetType.values()[rand.nextInt(StreetType.values().length)];
            } else {
                streetType = StreetType.NORMAL;
            }
            if (rand.nextFloat() < provider.profile.FOUNTAIN_CHANCE) {
                fountainType = AssetRegistries.PARTS.get(cs.getRandomFountain(provider, rand));
            } else {
                fountainType = null;
            }
            parkType = AssetRegistries.PARTS.get(cs.getRandomPark(provider, rand));
            float cityFactor = City.getCityFactor(chunkX, chunkZ, provider);
            int f = provider.profile.BUILDING_MINFLOORS + rand.nextInt((int) (provider.profile.BUILDING_MINFLOORS_CHANCE + (cityFactor + .1f) * (provider.profile.BUILDING_MAXFLOORS_CHANCE - provider.profile.BUILDING_MINFLOORS_CHANCE)));
            if (f > provider.profile.BUILDING_MAXFLOORS) {
                f = provider.profile.BUILDING_MAXFLOORS;
            }
            floors = f + 1;
            int maxcellars = provider.profile.BUILDING_MAXCELLARS + cityLevel;

            int fb = provider.profile.BUILDING_MINCELLARS + ((maxcellars <= 0) ? 0 : rand.nextInt(maxcellars));
            if (getMaxHighwayLevel() >= 0) {
                // If we are above a highway we make sure we can't have too many cellars
                fb = Math.min(cityLevel-getMaxHighwayLevel()-1, fb);
                if (fb < 0) {
                    fb = 0;
                }
            }
            floorsBelowGround = fb;

            doorBlock = getRandomDoor(rand);
            bridgeType = AssetRegistries.PARTS.get(cs.getRandomBridge(provider, rand));
            stairType = AssetRegistries.PARTS.get(cs.getRandomStair(provider, rand));
            stairPriority = rand.nextFloat();
            createPalette(rand);
        }

        floorTypes = new BuildingPart[floors + floorsBelowGround + 1];
        connectionAtX = new boolean[floors + floorsBelowGround + 1];
        connectionAtZ = new boolean[floors + floorsBelowGround + 1];
        Building building = getBuilding();
        for (int i = 0; i <= floors + floorsBelowGround; i++) {
            String randomPart = building.getRandomPart(rand, new Building.LevelInfo(0 /*todo*/, i - floorsBelowGround, floorsBelowGround, floors));
            floorTypes[i] = AssetRegistries.PARTS.get(randomPart);
            connectionAtX[i] = isCity(chunkX - 1, chunkZ, provider) && (rand.nextFloat() < provider.profile.BUILDING_DOORWAYCHANCE);
            connectionAtZ[i] = isCity(chunkX, chunkZ - 1, provider) && (rand.nextFloat() < provider.profile.BUILDING_DOORWAYCHANCE);
        }

        if (hasBuilding && floorsBelowGround > 0) {
            xRailCorridor = false;
            zRailCorridor = false;
        } else {
            xRailCorridor = rand.nextFloat() < provider.profile.CORRIDOR_CHANCE;
            zRailCorridor = rand.nextFloat() < provider.profile.CORRIDOR_CHANCE;
        }

        if (isCity) {
            xBridge = false;
            zBridge = false;
        } else {
            xBridge = rand.nextFloat() < provider.profile.BRIDGE_CHANCE;
            zBridge = rand.nextFloat() < provider.profile.BRIDGE_CHANCE;
        }

        if (rand.nextFloat() < provider.profile.RAILWAY_DUNGEON_CHANCE) {
            if (!hasBuilding || (Railway.RAILWAY_LEVEL_OFFSET < (cityLevel - floorsBelowGround))) {
                railDungeon = AssetRegistries.PARTS.get(getCityStyle().getRandomRailDungeon(provider, rand));
            } else {
                railDungeon = null;
            }
        } else {
            railDungeon = null;
        }

        if (rand.nextFloat() < provider.profile.BUILDING_FRONTCHANCE) {
            frontType = AssetRegistries.PARTS.get(getCityStyle().getRandomFront(provider, rand));
        } else {
            frontType = null;
        }
    }

    public int getHighwayXLevel() {
        return Highway.getXHighwayLevel(chunkX, chunkZ, provider);
    }

    public int getHighwayZLevel() {
        return Highway.getZHighwayLevel(chunkX, chunkZ, provider);
    }

    public static double getChunkHeight(int chunkX, int chunkZ, LostCityChunkGenerator provider) {
        LostCitiesTerrainGenerator generator = provider.terrainGenerator;
        provider.biomesForGeneration = provider.worldObj.getBiomeProvider().getBiomesForGeneration(provider.biomesForGeneration, chunkX * 4 - 2, chunkZ * 4 - 2, 10, 10);
        generator.generateHeightmap(chunkX * 4, 0, chunkZ * 4);
        double t = 0;
        double minv = 1000000;
        double maxv = -1000000;
        for (double v : generator.heightMap) {
            if (v < minv) {
                minv = v;
            }
            if (v > maxv) {
                maxv = v;
            }
            t += v;
        }
        double a = t / generator.heightMap.length;
        System.out.println("minv = " + minv);
        System.out.println("maxv = " + maxv);
        return a;
    }

    private static Biome[] biomesForCityLevel = null;

    /**
     * This function does not use the cache. So safe to use when the cache is building
     */
    public static int getCityLevel(int chunkX, int chunkZ, LostCityChunkGenerator provider) {
        if (provider.otherGenerator != null) {
            int height = provider.otherGenerator.getHeight(chunkX, chunkZ, 8, 8);
            return getLevelBasedOnHeight(height, provider);
        } else {
            // @todo: average out nearby biomes?
            biomesForCityLevel = provider.worldObj.getBiomeProvider().getBiomesForGeneration(biomesForCityLevel, (chunkX - 1) * 4 - 2, chunkZ * 4 - 2, 10, 10);
            float h = 0.0f;
            for (Biome biome : biomesForCityLevel) {
                h += biome.getBaseHeight();
            }
            h /= biomesForCityLevel.length;

            // deep ocean = -1.8
            // ocean = -1
            // river = -0.5
            // swampland = -0.2
            // beach = 0
            // plains = .125
            // taiga = 0.2
            // ice mountains/desert hills = 0.45
            // hills edge/stone beach = 0.8
            // extreme hills = 1
            // savanna plateau = 1.5
            // mesa = 1.5
            int height = 0;

            if (h < 0.15f) {
                height = 70;
            } else if (h < 0.4f) {
                height = 79;
            } else if (h < 0.7f) {
                height = 88;
            } else if (h < 1.3) {
                height = 95;
            } else {
                height = 100;
            }
            return getLevelBasedOnHeight(height, provider);
        }
    }

    private static int getLevelBasedOnHeight(int height, LostCityChunkGenerator provider) {
        int cityLevel;
        if (height < provider.profile.CITY_LEVEL0_HEIGHT) {
            cityLevel = 0;
        } else if (height < provider.profile.CITY_LEVEL1_HEIGHT) {
            cityLevel = 1;
        } else if (height < provider.profile.CITY_LEVEL2_HEIGHT) {
            cityLevel = 2;
        } else if (height < provider.profile.CITY_LEVEL3_HEIGHT) {
            cityLevel = 3;
        } else {
            cityLevel = 4;
        }
        return cityLevel;
    }

    private Block getRandomDoor(Random rand) {
        Block doorBlock;
        switch (rand.nextInt(7)) {
            case 0:
                doorBlock = Blocks.BIRCH_DOOR;
                break;
            case 1:
                doorBlock = Blocks.ACACIA_DOOR;
                break;
            case 2:
                doorBlock = Blocks.DARK_OAK_DOOR;
                break;
            case 3:
                doorBlock = Blocks.SPRUCE_DOOR;
                break;
            case 4:
                doorBlock = Blocks.OAK_DOOR;
                break;
            case 5:
                doorBlock = Blocks.JUNGLE_DOOR;
                break;
            case 6:
                doorBlock = Blocks.IRON_DOOR;
                break;
            default:
                doorBlock = Blocks.OAK_DOOR;
        }
        return doorBlock;
    }

    public boolean isStreetSection() {
        return isCity && !hasBuilding;
    }

    public boolean isElevatedParkSection() {
        if (!isStreetSection()) {
            return false;
        }
        if (!getXmin().isStreetSection()) {
            return false;
        }
        if (!getXmax().isStreetSection()) {
            return false;
        }
        if (!getZmin().isStreetSection()) {
            return false;
        }
        if (!getZmax().isStreetSection()) {
            return false;
        }
        int cnt = 0;
        cnt += getXmin().getZmin().isStreetSection() ? 1 : 0;
        cnt += getXmin().getZmax().isStreetSection() ? 1 : 0;
        cnt += getXmax().getZmin().isStreetSection() ? 1 : 0;
        cnt += getXmax().getZmax().isStreetSection() ? 1 : 0;
        return cnt >= 3;
    }

    private Direction getStairDirection() {
        if (!stairsCalculated) {
            stairsCalculated = true;
            if (streetType != StreetType.PARK && !hasBuilding && isCity) {
                if (cityLevel == getXmin().cityLevel - 1 && !getXmin().hasBuilding && getXmin().isCity) {
                    stairDirection = Direction.XMIN;
                } else if (cityLevel == getXmax().cityLevel - 1 && !getXmax().hasBuilding && getXmax().isCity) {
                    stairDirection = Direction.XMAX;
                } else if (cityLevel == getZmin().cityLevel - 1 && !getZmin().hasBuilding && getZmin().isCity) {
                    stairDirection = Direction.ZMIN;
                } else if (cityLevel == getZmax().cityLevel - 1 && !getZmax().hasBuilding && getZmax().isCity) {
                    stairDirection = Direction.ZMAX;
                } else {
                    stairDirection = null;
                }
            } else {
                stairDirection = null;
            }
        }
        return stairDirection;
    }

    // This returns the actual stair direction. It keeps track if there are stair chunks around
    // it those have higher stair priority
    public Direction getActualStairDirection() {
        if (!actualStairsCalculated) {
            actualStairsCalculated = true;
            actualStairDirection = getStairDirection();
            if (actualStairDirection != null) {
                for (int cx = -1; cx <= 1; cx++) {
                    for (int cz = -1; cz <= 1; cz++) {
                        if (cx != 0 || cz != 0) {
                            BuildingInfo adjacent = getBuildingInfo(chunkX + cx, chunkZ + cz, provider);
                            if (adjacent.getStairDirection() != null && adjacent.stairPriority > stairPriority) {
                                actualStairDirection = null;
                                break;
                            }
                        }
                    }
                }
            }
        }
        return actualStairDirection;
    }


    public BuildingPart hasBridge(LostCityChunkGenerator provider, Orientation orientation) {
        switch (orientation) {
            case X:
                return hasXBridge(provider);
            case Z:
                return hasZBridge(provider);
        }
        return null;
    }

    // To prevent adjacent bridges of the same direction we give the bridges at even chunk Z coordinates higher priority
    public BuildingPart hasXBridge(LostCityChunkGenerator provider) {
        if (xBridgeTypeCalculated) {
            return xBridgeType;
        }
        xBridgeTypeCalculated = true;
        xBridgeType = null;

        if (!xBridge) {
            return null;
        }
        if (!isSuitableForBridge(provider, this)) {
            return null;
        }
        if (chunkZ % 2 != 0 && (getZmin().hasXBridge(provider) != null || getZmax().hasXBridge(provider) != null)) {
            return null;
        }
        BuildingPart bt = bridgeType;
        BuildingInfo i = getXmin();
        while ((!i.isCity) && i.xBridge && isSuitableForBridge(provider, i)) {
            if (chunkZ % 2 != 0 && (i.getZmin().hasXBridge(provider) != null || i.getZmax().hasXBridge(provider) != null)) {
                return null;
            }
            bt = i.bridgeType;
            i = i.getXmin();
        }
        if ((!i.isCity) || i.hasBuilding || i.cityLevel > 0) {  // @todo support bridges at higher levels?
            return null;
        }

        BuildingInfo minimum = i;

        i = getXmax();
        while ((!i.isCity) && i.xBridge && isSuitableForBridge(provider, i)) {
            if (chunkZ % 2 != 0 && (i.getZmin().hasXBridge(provider) != null || i.getZmax().hasXBridge(provider) != null)) {
                return null;
            }
            i = i.getXmax();
        }
        if ((!i.isCity) || i.hasBuilding || i.cityLevel > 0) {
            return null;
        }
        xBridgeType = bt;
        // Here we can automatically mark the rest of the bridge as ok. Saves on calculation
        i = i.getXmin();
        while (i != minimum) {
            i.xBridgeType = bt;
            i.xBridgeTypeCalculated = true;
            i.zBridgeType = null;
            i.zBridgeTypeCalculated = true;
            i = i.getXmin();
        }

        return bt;
    }

    // To prevent adjacent bridges of the same direction we give the bridges at even chunk X coordinates higher priority
    public BuildingPart hasZBridge(LostCityChunkGenerator provider) {
        if (zBridgeTypeCalculated) {
            return zBridgeType;
        }
        zBridgeTypeCalculated = true;
        zBridgeType = null;

        if (!zBridge) {
            return null;
        }
        if (!isSuitableForBridge(provider, this)) {
            return null;
        }
        if (hasXBridge(provider) != null) {
            return null;
        }

        if (chunkX % 2 != 0 && (getXmin().hasZBridge(provider) != null || getXmax().hasZBridge(provider) != null)) {
            return null;
        }

        BuildingPart bt = bridgeType;
        BuildingInfo i = getZmin();
        while ((!i.isCity) && i.zBridge && isSuitableForBridge(provider, i)) {
            if (i.hasXBridge(provider) != null) {
                return null;
            }
            if (chunkX % 2 != 0 && (i.getXmin().hasZBridge(provider) != null || i.getXmax().hasZBridge(provider) != null)) {
                return null;
            }

            bt = i.bridgeType;
            i = i.getZmin();
        }

        BuildingInfo minimum = i;

        if ((!i.isCity) || i.hasBuilding || i.cityLevel > 0) {
            return null;
        }
        i = getZmax();
        while ((!i.isCity) && i.zBridge && isSuitableForBridge(provider, i)) {
            if (i.hasXBridge(provider) != null) {
                return null;
            }
            if (chunkX % 2 != 0 && (i.getXmin().hasZBridge(provider) != null || i.getXmax().hasZBridge(provider) != null)) {
                return null;
            }
            i = i.getZmax();
        }
        if ((!i.isCity) || i.hasBuilding || i.cityLevel > 0) {
            return null;
        }
        zBridgeType = bt;
        // Here we can automatically mark the rest of the bridge as ok. Saves on calculation
        i = i.getZmin();
        while (i != minimum) {
            i.zBridgeType = bt;
            i.zBridgeTypeCalculated = true;
            i.xBridgeType = null;
            i.xBridgeTypeCalculated = true;
            i = i.getZmin();
        }

        return bt;
    }

    private boolean isSuitableForBridge(LostCityChunkGenerator provider, BuildingInfo i) {
        return i.cityLevel < cityLevel || LostCitiesTerrainGenerator.isWaterBiome(provider, i.chunkX, i.chunkZ);
    }


    public boolean hasXCorridor() {
        if (!xRailCorridor) {
            return false;
        }
        BuildingInfo i = getXmin();
        while (i.canRailGoThrough() && i.xRailCorridor) {
            i = i.getXmin();
        }
        if ((!i.hasBuilding) || i.floorsBelowGround == 0) {
            return false;
        }
        i = getXmax();
        while (i.canRailGoThrough() && i.xRailCorridor) {
            i = i.getXmax();
        }
        return !((!i.hasBuilding) || i.floorsBelowGround == 0);
    }

    public boolean hasZCorridor() {
        if (!zRailCorridor) {
            return false;
        }
        BuildingInfo i = getZmin();
        while (i.canRailGoThrough() && i.zRailCorridor) {
            i = i.getZmin();
        }
        if ((!i.hasBuilding) || i.floorsBelowGround == 0) {
            return false;
        }
        i = getZmax();
        while (i.canRailGoThrough() && i.zRailCorridor) {
            i = i.getZmax();
        }
        return !((!i.hasBuilding) || i.floorsBelowGround == 0);
    }

    // Return true if it is possible for a rail section to go through here
    public boolean canRailGoThrough() {
        if (!isCity) {
            // There is no city here so no passing possible
            return false;
        }
        if (!hasBuilding) {
            // There is no building here but we have a city so we can pass
            return true;
        }
        // Otherwise we can only pass if this building has no floors below ground
        return floorsBelowGround == 0;
    }

    // Return true if it is possible for a water corridor to go through here
    public boolean canWaterCorridorGoThrough() {
        if (!isCity) {
            // There is no city here so no passing possible
            return false;
        }
        if (!hasBuilding) {
            // There is no building here but we have a city so we can pass
            return true;
        }
        // Otherwise we can only pass if this building has at most one floor below ground
        return floorsBelowGround <= 1;
    }

    // Return true if the road from a neighbouring chunk can extend into this chunk
    public boolean doesRoadExtendTo() {
        boolean b = isCity && !hasBuilding;
        if (b) {
            return !isElevatedParkSection();
        }
        return false;
    }

    // Return true if there can be a road connection between the two given chunks
    public static boolean hasRoadConnection(BuildingInfo i1, BuildingInfo i2) {
        if (!i1.doesRoadExtendTo()) {
            return false;
        }
        if (!i2.doesRoadExtendTo()) {
            return false;
        }
        if (Math.abs(i1.cityLevel - i2.cityLevel) <= 0 /* @todo temporary, should be <= 1 */) {
            // We allow a road difference of 1 maximum
            return true;
        }
        return false;
    }

    public static Random getBuildingRandom(int chunkX, int chunkZ, long seed) {
        Random rand = new QualityRandom(seed + chunkZ * 341873128712L + chunkX * 132897987541L);
        rand.nextFloat();
        rand.nextFloat();
        return rand;
    }

    // Convert a local building level to a global one (where cityLevel == 0)
    public int localToGlobal(int l) {
        return l + cityLevel;
    }

    public int globalToLocal(int l) {
        return l - cityLevel;
    }

    public boolean hasConnectionAt(int level, Orientation orientation) {
        switch (orientation) {
            case X:
                return hasConnectionAtX(level);
            case Z:
                return hasConnectionAtZ(level);
        }
        throw new IllegalStateException("Cannot happen!");
    }

    // Call this from the street reference with the (potential building) as 'adj'
    public boolean hasFrontPartFrom(BuildingInfo adj) {
        BuildingInfo.StreetType st = streetType;
        boolean elevated = isElevatedParkSection();
        if (elevated) {
            st = BuildingInfo.StreetType.PARK;
        }

        if (adj.hasBuilding && adj.frontType != null && st == BuildingInfo.StreetType.NORMAL && cityLevel < adj.cityLevel + adj.getNumFloors()) {
            Railway.RailChunkType type = getRailInfo().getType();
            if (type == Railway.RailChunkType.STATION_UNDERGROUND) {
                return false;
            }
            if (type == Railway.RailChunkType.GOING_DOWN_ONE_FROM_SURFACE) {
                return false;
            }
            if (getMaxHighwayLevel() >= 0) {
                return false;
            }
        } else {
            return false;
        }
        return true;
    }


    // This checks if there can be a connection at minX
    public boolean hasConnectionAtX(int level) {
        if (!isCity) {
            return false;
        }
        if (building2x2Section == 1 || building2x2Section == 3) {
            return false;
        }
        if (level < 0 || level >= connectionAtX.length) {
            return false;
        }
        if (getXmin().hasFrontPartFrom(this)) {
            return true;
        }
        return connectionAtX[level];
    }

    // This checks if there can be a connection at minX
    public boolean hasConnectionAtXFromStreet(int level) {
        if (!isCity) {
            return false;
        }
        if (building2x2Section == 1 || building2x2Section == 3) {
            return false;
        }
        if (level < 0 || level >= connectionAtX.length) {
            return false;
        }
        if (hasFrontPartFrom(getXmin())) {
            return true;
        }
        return connectionAtX[level];
    }

    // This checks if there can be a connection at minZ
    public boolean hasConnectionAtZ(int level) {
        if (!isCity) {
            return false;
        }
        if (building2x2Section == 2 || building2x2Section == 3) {
            return false;
        }
        if (level < 0 || level >= connectionAtZ.length) {
            return false;
        }
        if (getZmin().hasFrontPartFrom(this)) {
            return true;
        }
        return connectionAtZ[level];
    }

    // This checks if there can be a connection at minZ
    public boolean hasConnectionAtZFromStreet(int level) {
        if (!isCity) {
            return false;
        }
        if (building2x2Section == 2 || building2x2Section == 3) {
            return false;
        }
        if (level < 0 || level >= connectionAtZ.length) {
            return false;
        }
        if (hasFrontPartFrom(getZmin())) {
            return true;
        }
        return connectionAtZ[level];
    }

    public enum StreetType {
        NORMAL,
        FULL,
        PARK
    }
}<|MERGE_RESOLUTION|>--- conflicted
+++ resolved
@@ -150,16 +150,12 @@
         todo.add(new ChunkPos(chunkX, chunkZ));
         while (!todo.isEmpty()) {
             ChunkPos cp = todo.poll();
-<<<<<<< HEAD
-            if (isCity(cp.x, cp.z, provider) && !hasBuilding(cp.x, cp.z, provider) && !streets.contains(cp)) {
-=======
             if (isCity(cp.chunkXPos, cp.chunkZPos, provider) && !hasBuilding(cp.chunkXPos, cp.chunkZPos, provider) && !streets.contains(cp) && streets.size() < 20) {
->>>>>>> 24bc01f6
                 streets.add(cp);
-                todo.add(new ChunkPos(cp.x-1, cp.z));
-                todo.add(new ChunkPos(cp.x+1, cp.z));
-                todo.add(new ChunkPos(cp.x, cp.z-1));
-                todo.add(new ChunkPos(cp.x, cp.z+1));
+                todo.add(new ChunkPos(cp.chunkXPos-1, cp.chunkZPos));
+                todo.add(new ChunkPos(cp.chunkXPos+1, cp.chunkZPos));
+                todo.add(new ChunkPos(cp.chunkXPos, cp.chunkZPos-1));
+                todo.add(new ChunkPos(cp.chunkXPos, cp.chunkZPos+1));
             }
         }
         return streets;
