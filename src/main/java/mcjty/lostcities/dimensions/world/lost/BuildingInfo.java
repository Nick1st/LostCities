package mcjty.lostcities.dimensions.world.lost;

import mcjty.lostcities.api.ILostChunkInfo;
import mcjty.lostcities.api.ILostExplosion;
import mcjty.lostcities.api.RailChunkType;
import mcjty.lostcities.dimensions.world.ChunkHeightmap;
import mcjty.lostcities.dimensions.world.LostCitiesTerrainGenerator;
import mcjty.lostcities.dimensions.world.LostCityChunkGenerator;
import mcjty.lostcities.dimensions.world.lost.cityassets.*;
import mcjty.lostcities.varia.ChunkCoord;
import mcjty.lostcities.varia.Counter;
import mcjty.lostcities.varia.QualityRandom;
import net.minecraft.block.Block;
import net.minecraft.init.Blocks;
import net.minecraft.util.math.BlockPos;
import net.minecraft.util.math.ChunkPos;
import net.minecraft.world.biome.Biome;
import org.apache.commons.lang3.tuple.Pair;

import javax.annotation.Nonnull;
import javax.annotation.Nullable;
import java.util.*;
import java.util.stream.Collectors;

public class BuildingInfo implements ILostChunkInfo {
    public final int chunkX;
    public final int chunkZ;
    public final ChunkCoord coord;
    public final LostCityChunkGenerator provider;

    public final boolean isCity;
    public final boolean hasBuilding;
    public final int building2x2Section;    // -1 for not, 0 for top left, 1 for top right, 2 for bottom left, 3 for bottom right

    public final MultiBuilding multiBuilding;
    public final Building buildingType;
    public final BuildingPart fountainType;
    public final BuildingPart parkType;
    public final BuildingPart bridgeType;
    public final BuildingPart stairType;
    public final BuildingPart frontType;
    private final float stairPriority;      // A random number that indicates if this chunk should get a stair if there are competing stairs around it. The highest wins
    public final BuildingPart railDungeon;    // Dungeon next to rails. Will only generate if there are actually rails next to it
    public final StreetType streetType;
    private final int floors;
    public final int floorsBelowGround;
    public final BuildingPart[] floorTypes;
    public final boolean[] connectionAtX;
    public final boolean[] connectionAtZ;
    public final boolean noLoot;

    public final int highwayXLevel;     // 0 or 1 if there is a highway at this chunk
    public final int highwayZLevel;     // 0 or 1 if there is a highway at this chunk
    public final int cityLevel;         // The first floor of buildings starts at groundLevel + cityLevel * 6

    public final boolean xBridge;       // A boolean indicating that this chunk is a candidate for holding a bridge (no guarantee)
    public final boolean zBridge;       // A boolean indicating that this chunk is a candidate for holding a bridge (no guarantee)

    public final boolean xRailCorridor; // A boolean indicating that this chunk is a candidate for holding a corridor (no guarantee)
    public final boolean zRailCorridor; // A boolean indicating that this chunk is a candidate for holding a corridor (no guarantee)

    public final Block doorBlock;

    // Transient info that is calculated on demand
    private BuildingInfo xmin = null;
    private BuildingInfo xmax = null;
    private BuildingInfo zmin = null;
    private BuildingInfo zmax = null;
    private DamageArea damageArea = null;
    private Palette palette = null;
    private CompiledPalette compiledPalette = null;

    private boolean xBridgeTypeCalculated = false;
    private boolean zBridgeTypeCalculated = false;
    private BuildingPart xBridgeType = null;
    private BuildingPart zBridgeType = null;

    private boolean stairsCalculated = false;
    private Direction stairDirection;
    private boolean actualStairsCalculated = false;
    private Direction actualStairDirection;

    // A list of todo's for mob spawners and other things
    private final List<Pair<BlockPos, String>> mobSpawnerTodo = new ArrayList<>();
    private final List<Pair<BlockPos, String>> chestTodo = new ArrayList<>();
    private final List<BlockPos> genericTodo = new ArrayList<>();
    private final List<Integer> torchTodo = new ArrayList<>();
    private final List<BlockPos> saplingTodo = new ArrayList<>();

    // BuildingInfo cache
    private static Map<ChunkCoord, BuildingInfo> buildingInfoMap = new HashMap<>();
    private static Map<ChunkCoord, CityInfo> cityInfoMap = new HashMap<>();
    private static Map<ChunkCoord, CityStyle> cityStyleCache = new HashMap<>();

    public void addSaplingTodo(BlockPos pos) {
        saplingTodo.add(pos);
    }

    public List<BlockPos> getSaplingTodo() {
        return saplingTodo;
    }

    public void clearSaplingTodo() {
        saplingTodo.clear();
    }

    public void addTorchTodo(int index) {
        torchTodo.add(index);
    }

    public List<Integer> getTorchTodo() {
        return torchTodo;
    }

    public void clearTorchTodo() {
        torchTodo.clear();
    }

    public void addGenericTodo(BlockPos pos) {
        genericTodo.add(pos);
    }

    public List<BlockPos> getGenericTodo() {
        return genericTodo;
    }

    public void clearGenericTodo() {
        genericTodo.clear();
    }

    public void addSpawnerTodo(BlockPos pos, String mobId) {
        mobSpawnerTodo.add(Pair.of(pos, mobId));
    }

    public void addChestTodo(BlockPos pos, @Nullable String lootTable) {
        chestTodo.add(Pair.of(pos, lootTable));
    }

    public List<Pair<BlockPos, String>> getMobSpawnerTodo() {
        return mobSpawnerTodo;
    }

    public List<Pair<BlockPos, String>> getChestTodo() {
        return chestTodo;
    }

    public void clearMobSpawnerTodo() {
        mobSpawnerTodo.clear();
    }

    public void clearChestTodo() {
        chestTodo.clear();
    }

    public CompiledPalette getCompiledPalette() {
        if (compiledPalette == null) {
            compiledPalette = new CompiledPalette(palette);
        }
        return compiledPalette;
    }

    public DamageArea getDamageArea() {
        if (damageArea == null) {
            damageArea = new DamageArea(chunkX, chunkZ, provider);
        }
        return damageArea;
    }

    public Set<ChunkPos> findConnectedStreets() {
        Set<ChunkPos> streets = new HashSet<>();
        Queue<ChunkPos> todo = new ArrayDeque<>();
        todo.add(new ChunkPos(chunkX, chunkZ));
        while (!todo.isEmpty()) {
            ChunkPos cp = todo.poll();
            if (isCity(cp.x, cp.z, provider) && !hasBuilding(cp.x, cp.z, provider) && !streets.contains(cp) && streets.size() < 20) {
                streets.add(cp);
                todo.add(new ChunkPos(cp.x-1, cp.z));
                todo.add(new ChunkPos(cp.x+1, cp.z));
                todo.add(new ChunkPos(cp.x, cp.z-1));
                todo.add(new ChunkPos(cp.x, cp.z+1));
            }
        }
        return streets;
    }

    public Style getOutsideStyle() {
        return AssetRegistries.STYLES.get(provider.worldStyle.getOutsideStyle());
    }

    public CityStyle getCityStyle() {
        if (!cityStyleCache.containsKey(coord)) {
            CityStyle cityStyle;
            // If this is a street we find all other street chunks connected to this and pick the cityStyle
            // that represents the majority. This is to prevent streets from switching style randomly if two
            // different styled cities mix
            if (isCity && !hasBuilding) {
                Set<ChunkPos> connectedStreets = findConnectedStreets();
                Counter<String> counter = new Counter<>();
                for (ChunkPos cp : connectedStreets) {
                    cityStyle = City.getCityStyle(cp.x, cp.z, provider);
                    counter.add(cityStyle.getName());
                }
                cityStyle = AssetRegistries.CITYSTYLES.get(counter.getMostOccuring());
                for (ChunkPos cp : connectedStreets) {
<<<<<<< HEAD
                    cityStyleCache.put(Pair.of(cp.x, cp.z), cityStyle);
=======
                    cityStyleCache.put(new ChunkCoord(coord.getDimension(), cp.chunkXPos, cp.chunkZPos), cityStyle);
>>>>>>> 18e39e9e
                }
            } else {
                cityStyle = City.getCityStyle(chunkX, chunkZ, provider);
                cityStyleCache.put(coord, cityStyle);
            }
            return cityStyle;
        }
        return cityStyleCache.get(coord);
    }

    private void createPalette(Random rand) {
        Style style;
        if (!isCity) {
            style = getOutsideStyle();
        } else {
            String name = getCityStyle().getStyle();
            style = AssetRegistries.STYLES.get(name);
            if (style == null) {
                throw new RuntimeException("Cannot find style '" + name + "'!");
            }
        }
        palette = style.getRandomPalette(provider, rand);
    }

    // x between 0 and 15, z between 0 and 15
    public BuildingInfo getAdjacent(int x, int z) {
        if (x == 0) {
            return getXmin();
        } else if (x == 15) {
            return getXmax();
        } else if (z == 0) {
            return getZmin();
        } else if (z == 15) {
            return getZmax();
        } else {
            return null;
        }
    }

    public BuildingInfo getXmin() {
        if (xmin == null) {
            xmin = getBuildingInfo(chunkX - 1, chunkZ, provider);
        }
        return xmin;
    }

    public BuildingInfo getXmax() {
        if (xmax == null) {
            xmax = getBuildingInfo(chunkX + 1, chunkZ, provider);
        }
        return xmax;
    }

    public BuildingInfo getZmin() {
        if (zmin == null) {
            zmin = getBuildingInfo(chunkX, chunkZ - 1, provider);
        }
        return zmin;
    }

    public BuildingInfo getZmax() {
        if (zmax == null) {
            zmax = getBuildingInfo(chunkX, chunkZ + 1, provider);
        }
        return zmax;
    }

    public int getMaxHeight() {
        if (hasBuilding) {
            return getCityGroundLevel() + floors * 6;
        } else {
            int m = getMaxHighwayLevel();
            if (m >= 0) {
                return provider.profile.GROUNDLEVEL + m * 6;
            } else {
                return getCityGroundLevel();
            }
        }
    }

    public int getCityGroundLevel() {
        return provider.profile.GROUNDLEVEL + cityLevel * 6;
    }

    public BuildingPart getFloor(int l) {
        return floorTypes[l + floorsBelowGround];
    }

    private Building getBuilding() {
        return buildingType;
    }

    public static CityInfo getCityInfo(int chunkX, int chunkZ, LostCityChunkGenerator provider) {
        ChunkCoord key = new ChunkCoord(provider.dimensionId, chunkX, chunkZ);
        if (cityInfoMap.containsKey(key)) {
            return cityInfoMap.get(key);
        } else {
            CityInfo cityInfo = new CityInfo();

            float cityFactor = City.getCityFactor(chunkX, chunkZ, provider);
            cityInfo.isCity = cityFactor > provider.profile.CITY_THRESSHOLD;
            cityInfo.section = getMultiBuildingSection(chunkX, chunkZ, provider);
            if (cityInfo.section > 0) {
                cityInfo.cityLevel = getTopLeftCityInfo(cityInfo, chunkX, chunkZ, provider).cityLevel;
            } else {
                cityInfo.cityLevel = getCityLevel(chunkX, chunkZ, provider);
            }
            Random rand = getBuildingRandom(chunkX, chunkZ, provider.seed);
            cityInfo.hasBuilding = cityInfo.isCity && checkBuildingPossibility(chunkX, chunkZ, provider, cityInfo.section, cityInfo.cityLevel, rand);

            cityInfoMap.put(key, cityInfo);
            return cityInfo;
        }
    }

    /**
     * Don't use the cache as we're busy building the cache.
     */
    public static boolean isCityRaw(int chunkX, int chunkZ, LostCityChunkGenerator provider) {
        float cityFactor = City.getCityFactor(chunkX, chunkZ, provider);
        return cityFactor > provider.profile.CITY_THRESSHOLD;
    }

    public static boolean isCity(int chunkX, int chunkZ, LostCityChunkGenerator provider) {
        return getCityInfo(chunkX, chunkZ, provider).isCity;
    }

    public static boolean hasBuilding(int chunkX, int chunkZ, LostCityChunkGenerator provider) {
        return getCityInfo(chunkX, chunkZ, provider).hasBuilding;
    }

    private static boolean checkBuildingPossibility(int chunkX, int chunkZ, LostCityChunkGenerator provider, int section, int cityLevel, Random rand) {
        boolean b;
        float bc = rand.nextFloat();
        if (section >= 0) {
            // Part of multi-building. We have checked everything above
            b = true;
        } else if (bc >= provider.profile.BUILDING_CHANCE) {
            // Random says we should have no building here
            b = false;
        } else if (hasHighway(chunkX, chunkZ, provider)) {
            // We are above a highway. Check if we have room for a building
            int maxh = Math.max(Highway.getXHighwayLevel(chunkX, chunkZ, provider), Highway.getZHighwayLevel(chunkX, chunkZ, provider));
            b = cityLevel > maxh+1;       // Allow a building if it is higher then the maximum highway + one
            // Later we will take care to make sure we don't have too many cellars
            // Note that for easy of coding we still disallow multi-buildings above highways
        } else if (hasRailway(chunkX, chunkZ, provider)) {
            // We are above a railway. Check if we have room for a building
            Railway.RailChunkInfo info = Railway.getRailChunkType(chunkX, chunkZ, provider);
            if (info.getType() == RailChunkType.STATION_UNDERGROUND) {
                b = false;  // No building directly above the underground station
            } else {
                int maxh = info.getLevel();
                b = cityLevel > maxh + 1;       // Allow a building if it is higher then the maximum railway + one
                // Later we will take care to make sure we don't have too many cellars
                // Note that for easy of coding we still disallow multi-buildings above railways
            }
        } else {
            // General case
            b = true;
        }
        return b;
    }

    private static int getMultiBuildingSection(int chunkX, int chunkZ, LostCityChunkGenerator provider) {
        int section;
        if (isTopLeftOf2x2Building(chunkX, chunkZ, provider)) {
            section = 0;
        } else if (isTopLeftOf2x2Building(chunkX - 1, chunkZ, provider)) {
            section = 1;
        } else if (isTopLeftOf2x2Building(chunkX, chunkZ - 1, provider)) {
            section = 2;
        } else if (isTopLeftOf2x2Building(chunkX - 1, chunkZ - 1, provider)) {
            section = 3;
        } else {
            section = -1;
        }
        return section;
    }

    private BuildingInfo calculateTopLeft() {
        switch (building2x2Section) {
            case 0:
                return this;
            case 1:
                return getXmin();
            case 2:
                return getZmin();
            case 3:
                return getXmin().getZmin();
            default:
                throw new RuntimeException("What!");
        }
    }

    private static CityInfo getTopLeftCityInfo(CityInfo thisone, int chunkX, int chunkZ, LostCityChunkGenerator provider) {
        switch (thisone.section) {
            case 0:
                return thisone;
            case 1:
                return getCityInfo(chunkX-1, chunkZ, provider);
            case 2:
                return getCityInfo(chunkX, chunkZ-1, provider);
            case 3:
                return getCityInfo(chunkX-1, chunkZ-1, provider);
            default:
                throw new RuntimeException("What!");
        }
    }

    private static boolean isCandidateForTopLeftOf2x2Building(int chunkX, int chunkZ, LostCityChunkGenerator provider) {
        if (isMultiBuildingCandidate(chunkX, chunkZ, provider)) {
            Random rand = getBuildingRandom(chunkX, chunkZ, provider.seed);
            return rand.nextFloat() < provider.profile.BUILDING2X2_CHANCE;
        } else {
            return false;
        }
    }

    private static boolean isMultiBuildingCandidate(int chunkX, int chunkZ, LostCityChunkGenerator provider) {
        return isCityRaw(chunkX, chunkZ, provider) && !hasHighway(chunkX, chunkZ, provider) && !hasRailway(chunkX, chunkZ, provider);
    }

    private static boolean hasHighway(int chunkX, int chunkZ, LostCityChunkGenerator provider) {
        return Highway.getXHighwayLevel(chunkX, chunkZ, provider) >= 0 || Highway.getZHighwayLevel(chunkX, chunkZ, provider) >= 0;
    }

    private static boolean hasRailway(int chunkX, int chunkZ, LostCityChunkGenerator provider) {
        return Railway.getRailChunkType(chunkX, chunkZ, provider).getType() != RailChunkType.NONE;
    }

    public Railway.RailChunkInfo getRailInfo() {
        return Railway.getRailChunkType(chunkX, chunkZ, provider);
    }

    // Return true if a highway at this level would be a tunnel
    public boolean isTunnel(int level) {
        if (isCity) {
            // We need a tunnel if the city goes above this level
            return cityLevel > level;
        }

        // Get the (possbily cached) heightmap for this chunk
        ChunkHeightmap heightmap = provider.getHeightmap(chunkX, chunkZ);
        // The height at which the highway would be + a thresshold of 3
        int highwayHeight = provider.profile.GROUNDLEVEL + level * 6 + 3;
        // If there are many places in the chunk above this height we will need a tunnel
        int cnt = 0;
        for (int x = 2 ; x < 16 ; x += 3) {
            for (int z = 2 ; z < 16 ; z += 3) {
                if (heightmap.getHeight(x, z) > highwayHeight) {
                    cnt++;
                }
            }
        }
        return cnt > 12;    // We make a tunnel if more then half of the chunk is above the highway
    }

    private static boolean isTopLeftOf2x2Building(int chunkX, int chunkZ, LostCityChunkGenerator provider) {
        if (isCandidateForTopLeftOf2x2Building(chunkX, chunkZ, provider) &&
                !isCandidateForTopLeftOf2x2Building(chunkX - 1, chunkZ, provider) &&
                !isCandidateForTopLeftOf2x2Building(chunkX - 1, chunkZ - 1, provider) &&
                !isCandidateForTopLeftOf2x2Building(chunkX, chunkZ - 1, provider) &&

                !isCandidateForTopLeftOf2x2Building(chunkX + 1, chunkZ - 1, provider) &&
                !isCandidateForTopLeftOf2x2Building(chunkX + 1, chunkZ, provider) &&
                !isCandidateForTopLeftOf2x2Building(chunkX + 1, chunkZ + 1, provider) &&
                !isCandidateForTopLeftOf2x2Building(chunkX, chunkZ + 1, provider) &&
                !isCandidateForTopLeftOf2x2Building(chunkX - 1, chunkZ + 1, provider)
                ) {
            return isMultiBuildingCandidate(chunkX + 1, chunkZ, provider) && isMultiBuildingCandidate(chunkX + 1, chunkZ + 1, provider) && isMultiBuildingCandidate(chunkX, chunkZ + 1, provider);
        } else {
            return false;
        }
    }

    public static void cleanCache() {
        buildingInfoMap.clear();
        cityInfoMap.clear();
        cityStyleCache.clear();
    }

    public static BuildingInfo getBuildingInfo(int chunkX, int chunkZ, LostCityChunkGenerator provider) {
        ChunkCoord key = new ChunkCoord(provider.dimensionId, chunkX, chunkZ);
        if (buildingInfoMap.containsKey(key)) {
            return buildingInfoMap.get(key);
        }
        BuildingInfo info = new BuildingInfo(chunkX, chunkZ, provider);
        buildingInfoMap.put(key, info);
        return info;
    }

    private BuildingInfo(int chunkX, int chunkZ, LostCityChunkGenerator provider) {
        this.provider = provider;
        this.chunkX = chunkX;
        this.chunkZ = chunkZ;
        this.coord = new ChunkCoord(provider.dimensionId, chunkX, chunkZ);

        CityInfo cityInfo = getCityInfo(chunkX, chunkZ, provider);

        isCity = cityInfo.isCity;
        building2x2Section = cityInfo.section;
        hasBuilding = cityInfo.hasBuilding;
        cityLevel = cityInfo.cityLevel;

        Random rand = getBuildingRandom(chunkX, chunkZ, provider.seed);
        rand.nextFloat();       // Compatibility?

        // In a 2x2 building we copy all information from the top-left chunk
        if (building2x2Section >= 1) {
            BuildingInfo topleft = calculateTopLeft();
            multiBuilding = topleft.multiBuilding;
            if (multiBuilding != null) {
                switch (building2x2Section) {
                    case 1:
                        buildingType = AssetRegistries.BUILDINGS.get(multiBuilding.get(1, 0));
                        break;
                    case 2:
                        buildingType = AssetRegistries.BUILDINGS.get(multiBuilding.get(0, 1));
                        break;
                    case 3:
                        buildingType = AssetRegistries.BUILDINGS.get(multiBuilding.get(1, 1));
                        break;
                    default:
                        throw new RuntimeException("What 2!");
                }
            } else {
                buildingType = topleft.buildingType;
            }
            highwayXLevel = topleft.highwayXLevel;
            highwayZLevel = topleft.highwayZLevel;
            streetType = topleft.streetType;
            fountainType = topleft.fountainType;
            parkType = topleft.parkType;
            floors = topleft.floors;
            floorsBelowGround = topleft.floorsBelowGround;
            doorBlock = topleft.doorBlock;
            bridgeType = topleft.bridgeType;
            stairType = topleft.stairType;
            stairPriority = topleft.stairPriority;
            palette = topleft.palette;
            compiledPalette = topleft.getCompiledPalette();
            noLoot = topleft.noLoot;
        } else {
            CityStyle cs = getCityStyle();
            if (building2x2Section == 0) {
                multiBuilding = AssetRegistries.MULTI_BUILDINGS.get(cs.getRandomMultiBuilding(provider, rand));
                buildingType = AssetRegistries.BUILDINGS.get(multiBuilding.get(0, 0));
            } else {
                multiBuilding = null;
                buildingType = AssetRegistries.BUILDINGS.get(cs.getRandomBuilding(provider, rand));
            }

            highwayXLevel = Highway.getXHighwayLevel(chunkX, chunkZ, provider);
            highwayZLevel = Highway.getZHighwayLevel(chunkX, chunkZ, provider);

            if (rand.nextDouble() < .2f) {
                streetType = StreetType.values()[rand.nextInt(StreetType.values().length)];
            } else {
                streetType = StreetType.NORMAL;
            }
            if (rand.nextFloat() < provider.profile.FOUNTAIN_CHANCE) {
                fountainType = AssetRegistries.PARTS.get(cs.getRandomFountain(provider, rand));
            } else {
                fountainType = null;
            }
            parkType = AssetRegistries.PARTS.get(cs.getRandomPark(provider, rand));
            float cityFactor = City.getCityFactor(chunkX, chunkZ, provider);
            int f = provider.profile.BUILDING_MINFLOORS + rand.nextInt((int) (provider.profile.BUILDING_MINFLOORS_CHANCE + (cityFactor + .1f) * (provider.profile.BUILDING_MAXFLOORS_CHANCE - provider.profile.BUILDING_MINFLOORS_CHANCE)));
            if (f > provider.profile.BUILDING_MAXFLOORS) {
                f = provider.profile.BUILDING_MAXFLOORS;
            }
            floors = f + 1;
            int maxcellars = provider.profile.BUILDING_MAXCELLARS + cityLevel;

            int fb = provider.profile.BUILDING_MINCELLARS + ((maxcellars <= 0) ? 0 : rand.nextInt(maxcellars));
            if (getMaxHighwayLevel() >= 0) {
                // If we are above a highway we make sure we can't have too many cellars
                fb = Math.min(cityLevel-getMaxHighwayLevel()-1, fb);
                if (fb < 0) {
                    fb = 0;
                }
            }
            floorsBelowGround = fb;

            doorBlock = getRandomDoor(rand);
            bridgeType = AssetRegistries.PARTS.get(cs.getRandomBridge(provider, rand));
            stairType = AssetRegistries.PARTS.get(cs.getRandomStair(provider, rand));
            stairPriority = rand.nextFloat();
            createPalette(rand);
            float r = rand.nextFloat();
            noLoot = building2x2Section == -1 && r < provider.profile.BUILDING_WITHOUT_LOOT_CHANCE;
        }

        floorTypes = new BuildingPart[floors + floorsBelowGround + 1];
        connectionAtX = new boolean[floors + floorsBelowGround + 1];
        connectionAtZ = new boolean[floors + floorsBelowGround + 1];
        Building building = getBuilding();
        for (int i = 0; i <= floors + floorsBelowGround; i++) {
            String randomPart = building.getRandomPart(rand, new Building.LevelInfo(0 /*todo*/, i - floorsBelowGround, floorsBelowGround, floors));
            floorTypes[i] = AssetRegistries.PARTS.get(randomPart);
            connectionAtX[i] = isCity(chunkX - 1, chunkZ, provider) && (rand.nextFloat() < provider.profile.BUILDING_DOORWAYCHANCE);
            connectionAtZ[i] = isCity(chunkX, chunkZ - 1, provider) && (rand.nextFloat() < provider.profile.BUILDING_DOORWAYCHANCE);
        }

        if (hasBuilding && floorsBelowGround > 0) {
            xRailCorridor = false;
            zRailCorridor = false;
        } else {
            xRailCorridor = rand.nextFloat() < provider.profile.CORRIDOR_CHANCE;
            zRailCorridor = rand.nextFloat() < provider.profile.CORRIDOR_CHANCE;
        }

        if (isCity) {
            xBridge = false;
            zBridge = false;
        } else {
            xBridge = rand.nextFloat() < provider.profile.BRIDGE_CHANCE;
            zBridge = rand.nextFloat() < provider.profile.BRIDGE_CHANCE;
        }

        if (rand.nextFloat() < provider.profile.RAILWAY_DUNGEON_CHANCE) {
            if (!hasBuilding || (Railway.RAILWAY_LEVEL_OFFSET < (cityLevel - floorsBelowGround))) {
                railDungeon = AssetRegistries.PARTS.get(getCityStyle().getRandomRailDungeon(provider, rand));
            } else {
                railDungeon = null;
            }
        } else {
            railDungeon = null;
        }

        if (rand.nextFloat() < provider.profile.BUILDING_FRONTCHANCE) {
            frontType = AssetRegistries.PARTS.get(getCityStyle().getRandomFront(provider, rand));
        } else {
            frontType = null;
        }
    }

    public int getHighwayXLevel() {
        return Highway.getXHighwayLevel(chunkX, chunkZ, provider);
    }

    public int getHighwayZLevel() {
        return Highway.getZHighwayLevel(chunkX, chunkZ, provider);
    }

    private static Biome[] biomesForCityLevel = null;

    /**
     * This function does not use the cache. So safe to use when the cache is building
     */
    public static int getCityLevel(int chunkX, int chunkZ, LostCityChunkGenerator provider) {
        if (provider.otherGenerator != null) {
            int height = provider.otherGenerator.getHeight(chunkX, chunkZ, 8, 8);
            return getLevelBasedOnHeight(height, provider);
        } else {
            // @todo: average out nearby biomes?
            biomesForCityLevel = provider.worldObj.getBiomeProvider().getBiomesForGeneration(biomesForCityLevel, (chunkX - 1) * 4 - 2, chunkZ * 4 - 2, 10, 10);
            float h = 0.0f;
            for (Biome biome : biomesForCityLevel) {
                h += biome.getBaseHeight();
            }
            h /= biomesForCityLevel.length;

            // deep ocean = -1.8
            // ocean = -1
            // river = -0.5
            // swampland = -0.2
            // beach = 0
            // plains = .125
            // taiga = 0.2
            // ice mountains/desert hills = 0.45
            // hills edge/stone beach = 0.8
            // extreme hills = 1
            // savanna plateau = 1.5
            // mesa = 1.5
            int height = 0;

            if (h < 0.15f) {
                height = 70;
            } else if (h < 0.4f) {
                height = 79;
            } else if (h < 0.7f) {
                height = 88;
            } else if (h < 1.3) {
                height = 95;
            } else {
                height = 100;
            }
            return getLevelBasedOnHeight(height, provider);
        }
    }

    private static int getLevelBasedOnHeight(int height, LostCityChunkGenerator provider) {
        int cityLevel;
        if (height < provider.profile.CITY_LEVEL0_HEIGHT) {
            cityLevel = 0;
        } else if (height < provider.profile.CITY_LEVEL1_HEIGHT) {
            cityLevel = 1;
        } else if (height < provider.profile.CITY_LEVEL2_HEIGHT) {
            cityLevel = 2;
        } else if (height < provider.profile.CITY_LEVEL3_HEIGHT) {
            cityLevel = 3;
        } else {
            cityLevel = 4;
        }
        return cityLevel;
    }

    private Block getRandomDoor(Random rand) {
        Block doorBlock;
        switch (rand.nextInt(7)) {
            case 0:
                doorBlock = Blocks.BIRCH_DOOR;
                break;
            case 1:
                doorBlock = Blocks.ACACIA_DOOR;
                break;
            case 2:
                doorBlock = Blocks.DARK_OAK_DOOR;
                break;
            case 3:
                doorBlock = Blocks.SPRUCE_DOOR;
                break;
            case 4:
                doorBlock = Blocks.OAK_DOOR;
                break;
            case 5:
                doorBlock = Blocks.JUNGLE_DOOR;
                break;
            case 6:
                doorBlock = Blocks.IRON_DOOR;
                break;
            default:
                doorBlock = Blocks.OAK_DOOR;
        }
        return doorBlock;
    }

    public boolean isStreetSection() {
        return isCity && !hasBuilding;
    }

    public boolean isElevatedParkSection() {
        if (!isStreetSection()) {
            return false;
        }
        if (!getXmin().isStreetSection()) {
            return false;
        }
        if (!getXmax().isStreetSection()) {
            return false;
        }
        if (!getZmin().isStreetSection()) {
            return false;
        }
        if (!getZmax().isStreetSection()) {
            return false;
        }
        int cnt = 0;
        cnt += getXmin().getZmin().isStreetSection() ? 1 : 0;
        cnt += getXmin().getZmax().isStreetSection() ? 1 : 0;
        cnt += getXmax().getZmin().isStreetSection() ? 1 : 0;
        cnt += getXmax().getZmax().isStreetSection() ? 1 : 0;
        return cnt >= 3;
    }

    private Direction getStairDirection() {
        if (!stairsCalculated) {
            stairsCalculated = true;
            if (streetType != StreetType.PARK && !hasBuilding && isCity) {
                if (cityLevel == getXmin().cityLevel - 1 && !getXmin().hasBuilding && getXmin().isCity) {
                    stairDirection = Direction.XMIN;
                } else if (cityLevel == getXmax().cityLevel - 1 && !getXmax().hasBuilding && getXmax().isCity) {
                    stairDirection = Direction.XMAX;
                } else if (cityLevel == getZmin().cityLevel - 1 && !getZmin().hasBuilding && getZmin().isCity) {
                    stairDirection = Direction.ZMIN;
                } else if (cityLevel == getZmax().cityLevel - 1 && !getZmax().hasBuilding && getZmax().isCity) {
                    stairDirection = Direction.ZMAX;
                } else {
                    stairDirection = null;
                }
            } else {
                stairDirection = null;
            }
        }
        return stairDirection;
    }

    // This returns the actual stair direction. It keeps track if there are stair chunks around
    // it those have higher stair priority
    public Direction getActualStairDirection() {
        if (!actualStairsCalculated) {
            actualStairsCalculated = true;
            actualStairDirection = getStairDirection();
            if (actualStairDirection != null) {
                for (int cx = -1; cx <= 1; cx++) {
                    for (int cz = -1; cz <= 1; cz++) {
                        if (cx != 0 || cz != 0) {
                            BuildingInfo adjacent = getBuildingInfo(chunkX + cx, chunkZ + cz, provider);
                            if (adjacent.getStairDirection() != null && adjacent.stairPriority > stairPriority) {
                                actualStairDirection = null;
                                break;
                            }
                        }
                    }
                }
            }
        }
        return actualStairDirection;
    }


    public BuildingPart hasBridge(LostCityChunkGenerator provider, Orientation orientation) {
        switch (orientation) {
            case X:
                return hasXBridge(provider);
            case Z:
                return hasZBridge(provider);
        }
        return null;
    }

    // To prevent adjacent bridges of the same direction we give the bridges at even chunk Z coordinates higher priority
    public BuildingPart hasXBridge(LostCityChunkGenerator provider) {
        if (xBridgeTypeCalculated) {
            return xBridgeType;
        }
        xBridgeTypeCalculated = true;
        xBridgeType = null;

        if (!xBridge) {
            return null;
        }
        if (!isSuitableForBridge(provider, this)) {
            return null;
        }
        if (chunkZ % 2 != 0 && (getZmin().hasXBridge(provider) != null || getZmax().hasXBridge(provider) != null)) {
            return null;
        }
        BuildingPart bt = bridgeType;
        BuildingInfo i = getXmin();
        while ((!i.isCity) && i.xBridge && isSuitableForBridge(provider, i)) {
            if (chunkZ % 2 != 0 && (i.getZmin().hasXBridge(provider) != null || i.getZmax().hasXBridge(provider) != null)) {
                return null;
            }
            bt = i.bridgeType;
            i = i.getXmin();
        }
        if ((!i.isCity) || i.hasBuilding || i.cityLevel > 0) {  // @todo support bridges at higher levels?
            return null;
        }

        BuildingInfo minimum = i;

        i = getXmax();
        while ((!i.isCity) && i.xBridge && isSuitableForBridge(provider, i)) {
            if (chunkZ % 2 != 0 && (i.getZmin().hasXBridge(provider) != null || i.getZmax().hasXBridge(provider) != null)) {
                return null;
            }
            i = i.getXmax();
        }
        if ((!i.isCity) || i.hasBuilding || i.cityLevel > 0) {
            return null;
        }
        xBridgeType = bt;
        // Here we can automatically mark the rest of the bridge as ok. Saves on calculation
        i = i.getXmin();
        while (i != minimum) {
            i.xBridgeType = bt;
            i.xBridgeTypeCalculated = true;
            i.zBridgeType = null;
            i.zBridgeTypeCalculated = true;
            i = i.getXmin();
        }

        return bt;
    }

    // To prevent adjacent bridges of the same direction we give the bridges at even chunk X coordinates higher priority
    public BuildingPart hasZBridge(LostCityChunkGenerator provider) {
        if (zBridgeTypeCalculated) {
            return zBridgeType;
        }
        zBridgeTypeCalculated = true;
        zBridgeType = null;

        if (!zBridge) {
            return null;
        }
        if (!isSuitableForBridge(provider, this)) {
            return null;
        }
        if (hasXBridge(provider) != null) {
            return null;
        }

        if (chunkX % 2 != 0 && (getXmin().hasZBridge(provider) != null || getXmax().hasZBridge(provider) != null)) {
            return null;
        }

        BuildingPart bt = bridgeType;
        BuildingInfo i = getZmin();
        while ((!i.isCity) && i.zBridge && isSuitableForBridge(provider, i)) {
            if (i.hasXBridge(provider) != null) {
                return null;
            }
            if (chunkX % 2 != 0 && (i.getXmin().hasZBridge(provider) != null || i.getXmax().hasZBridge(provider) != null)) {
                return null;
            }

            bt = i.bridgeType;
            i = i.getZmin();
        }

        BuildingInfo minimum = i;

        if ((!i.isCity) || i.hasBuilding || i.cityLevel > 0) {
            return null;
        }
        i = getZmax();
        while ((!i.isCity) && i.zBridge && isSuitableForBridge(provider, i)) {
            if (i.hasXBridge(provider) != null) {
                return null;
            }
            if (chunkX % 2 != 0 && (i.getXmin().hasZBridge(provider) != null || i.getXmax().hasZBridge(provider) != null)) {
                return null;
            }
            i = i.getZmax();
        }
        if ((!i.isCity) || i.hasBuilding || i.cityLevel > 0) {
            return null;
        }
        zBridgeType = bt;
        // Here we can automatically mark the rest of the bridge as ok. Saves on calculation
        i = i.getZmin();
        while (i != minimum) {
            i.zBridgeType = bt;
            i.zBridgeTypeCalculated = true;
            i.xBridgeType = null;
            i.xBridgeTypeCalculated = true;
            i = i.getZmin();
        }

        return bt;
    }

    private boolean isSuitableForBridge(LostCityChunkGenerator provider, BuildingInfo i) {
        return i.cityLevel < cityLevel || LostCitiesTerrainGenerator.isWaterBiome(provider, i.chunkX, i.chunkZ);
    }


    public boolean hasXCorridor() {
        if (!xRailCorridor) {
            return false;
        }
        BuildingInfo i = getXmin();
        while (i.canRailGoThrough() && i.xRailCorridor) {
            i = i.getXmin();
        }
        if ((!i.hasBuilding) || i.floorsBelowGround == 0) {
            return false;
        }
        i = getXmax();
        while (i.canRailGoThrough() && i.xRailCorridor) {
            i = i.getXmax();
        }
        return !((!i.hasBuilding) || i.floorsBelowGround == 0);
    }

    public boolean hasZCorridor() {
        if (!zRailCorridor) {
            return false;
        }
        BuildingInfo i = getZmin();
        while (i.canRailGoThrough() && i.zRailCorridor) {
            i = i.getZmin();
        }
        if ((!i.hasBuilding) || i.floorsBelowGround == 0) {
            return false;
        }
        i = getZmax();
        while (i.canRailGoThrough() && i.zRailCorridor) {
            i = i.getZmax();
        }
        return !((!i.hasBuilding) || i.floorsBelowGround == 0);
    }

    // Return true if it is possible for a rail section to go through here
    public boolean canRailGoThrough() {
        if (!isCity) {
            // There is no city here so no passing possible
            return false;
        }
        if (!hasBuilding) {
            // There is no building here but we have a city so we can pass
            return true;
        }
        // Otherwise we can only pass if this building has no floors below ground
        return floorsBelowGround == 0;
    }

    // Return true if it is possible for a water corridor to go through here
    public boolean canWaterCorridorGoThrough() {
        if (!isCity) {
            // There is no city here so no passing possible
            return false;
        }
        if (!hasBuilding) {
            // There is no building here but we have a city so we can pass
            return true;
        }
        // Otherwise we can only pass if this building has at most one floor below ground
        return floorsBelowGround <= 1;
    }

    // Return true if the road from a neighbouring chunk can extend into this chunk
    public boolean doesRoadExtendTo() {
        boolean b = isCity && !hasBuilding;
        if (b) {
            return !isElevatedParkSection();
        }
        return false;
    }

    // Return true if there can be a road connection between the two given chunks
    public static boolean hasRoadConnection(BuildingInfo i1, BuildingInfo i2) {
        if (!i1.doesRoadExtendTo()) {
            return false;
        }
        if (!i2.doesRoadExtendTo()) {
            return false;
        }
        if (Math.abs(i1.cityLevel - i2.cityLevel) <= 0 /* @todo temporary, should be <= 1 */) {
            // We allow a road difference of 1 maximum
            return true;
        }
        return false;
    }

    public static Random getBuildingRandom(int chunkX, int chunkZ, long seed) {
        Random rand = new QualityRandom(seed + chunkZ * 341873128712L + chunkX * 132897987541L);
        rand.nextFloat();
        rand.nextFloat();
        return rand;
    }

    // Convert a local building level to a global one (where cityLevel == 0)
    public int localToGlobal(int l) {
        return l + cityLevel;
    }

    public int globalToLocal(int l) {
        return l - cityLevel;
    }

    public boolean hasConnectionAt(int level, Orientation orientation) {
        switch (orientation) {
            case X:
                return hasConnectionAtX(level);
            case Z:
                return hasConnectionAtZ(level);
        }
        throw new IllegalStateException("Cannot happen!");
    }

    // Call this from the street reference with the (potential building) as 'adj'
    public boolean hasFrontPartFrom(BuildingInfo adj) {
        BuildingInfo.StreetType st = streetType;
        boolean elevated = isElevatedParkSection();
        if (elevated) {
            st = BuildingInfo.StreetType.PARK;
        }

        if (adj.hasBuilding && adj.frontType != null && st == BuildingInfo.StreetType.NORMAL && cityLevel < adj.cityLevel + adj.getNumFloors()) {
            RailChunkType type = getRailInfo().getType();
            if (type == RailChunkType.STATION_UNDERGROUND) {
                return false;
            }
            if (type == RailChunkType.GOING_DOWN_ONE_FROM_SURFACE) {
                return false;
            }
            if (getMaxHighwayLevel() >= 0) {
                return false;
            }
        } else {
            return false;
        }
        return true;
    }


    // This checks if there can be a connection at minX
    public boolean hasConnectionAtX(int level) {
        if (!isCity) {
            return false;
        }
        if (building2x2Section == 1 || building2x2Section == 3) {
            return false;
        }
        if (level < 0 || level >= connectionAtX.length) {
            return false;
        }
        if (getXmin().hasFrontPartFrom(this)) {
            return true;
        }
        return connectionAtX[level];
    }

    // This checks if there can be a connection at minX
    public boolean hasConnectionAtXFromStreet(int level) {
        if (!isCity) {
            return false;
        }
        if (building2x2Section == 1 || building2x2Section == 3) {
            return false;
        }
        if (level < 0 || level >= connectionAtX.length) {
            return false;
        }
        if (hasFrontPartFrom(getXmin())) {
            return true;
        }
        return connectionAtX[level];
    }

    // This checks if there can be a connection at minZ
    public boolean hasConnectionAtZ(int level) {
        if (!isCity) {
            return false;
        }
        if (building2x2Section == 2 || building2x2Section == 3) {
            return false;
        }
        if (level < 0 || level >= connectionAtZ.length) {
            return false;
        }
        if (getZmin().hasFrontPartFrom(this)) {
            return true;
        }
        return connectionAtZ[level];
    }

    // This checks if there can be a connection at minZ
    public boolean hasConnectionAtZFromStreet(int level) {
        if (!isCity) {
            return false;
        }
        if (building2x2Section == 2 || building2x2Section == 3) {
            return false;
        }
        if (level < 0 || level >= connectionAtZ.length) {
            return false;
        }
        if (hasFrontPartFrom(getZmin())) {
            return true;
        }
        return connectionAtZ[level];
    }

    public enum StreetType {
        NORMAL,
        FULL,
        PARK
    }


    @Override
    public boolean isCity() {
        return this.isCity;
    }

    @Override
    public String getBuildingType() {
        return hasBuilding ? buildingType.getName() : null;
    }

    @Override
    public int getCityLevel() {
        return cityLevel;
    }

    @Override
    public int getNumFloors() {
        return floors;
    }

    @Override
    public int getNumCellars() {
        return floorsBelowGround;
    }

    @Override
    public float getDamage(int chunkY) {
        return getDamageArea().getDamage(chunkX * 16 + 8, chunkY * 16 + 8, chunkZ * 16 + 8);
    }

    @Override
    public Collection<ILostExplosion> getExplosions() {
        return getDamageArea().getExplosions().stream().map(explosion -> (ILostExplosion) explosion).collect(Collectors.toList());
    }

    @Override
    public int getMaxHighwayLevel() {
        return Math.max(getHighwayXLevel(), getHighwayZLevel());
    }

    @Nonnull
    @Override
    public RailChunkType getRailType() {
        return getRailInfo().getType();
    }

    @Override
    public int getRailLevel() {
        return getRailInfo().getLevel();
    }
}<|MERGE_RESOLUTION|>--- conflicted
+++ resolved
@@ -202,11 +202,7 @@
                 }
                 cityStyle = AssetRegistries.CITYSTYLES.get(counter.getMostOccuring());
                 for (ChunkPos cp : connectedStreets) {
-<<<<<<< HEAD
-                    cityStyleCache.put(Pair.of(cp.x, cp.z), cityStyle);
-=======
                     cityStyleCache.put(new ChunkCoord(coord.getDimension(), cp.chunkXPos, cp.chunkZPos), cityStyle);
->>>>>>> 18e39e9e
                 }
             } else {
                 cityStyle = City.getCityStyle(chunkX, chunkZ, provider);
