--- conflicted
+++ resolved
@@ -164,15 +164,17 @@
             return 1.0f;
         }
 
-<<<<<<< HEAD
         for (int cx = -4 ; cx <= 4 ; cx++) {
             for (int cz = -4 ; cz <= 4 ; cz++) {
                 if (provider.hasMansion(chunkX+cx, chunkZ+cz)) {
-=======
+                    return 0.0f;
+                }
+            }
+        }
+
         for (int cx = -2 ; cx <= 2 ; cx++) {
             for (int cz = -2 ; cz <= 2 ; cz++) {
                 if (provider.hasOceanMonument(chunkX+cx, chunkZ+cz)) {
->>>>>>> 40bd6f59
                     return 0.0f;
                 }
             }
